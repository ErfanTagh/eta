'''
Core interfaces, data structures, and methods for working with datasets.

Copyright 2017-2019 Voxel51, Inc.
voxel51.com

Matthew Lightman, matthew@voxel51.com
Brian Moore, brian@voxel51.com
Jason Corso, jason@voxel51.com
Ben Kane, ben@voxel51.com
Tyler Ganter, tyler@voxel51.com
'''
# pragma pylint: disable=redefined-builtin
# pragma pylint: disable=unused-wildcard-import
# pragma pylint: disable=wildcard-import
from __future__ import absolute_import
from __future__ import division
from __future__ import print_function
from __future__ import unicode_literals
from builtins import *
from future.utils import iteritems, itervalues
import six
# pragma pylint: enable=redefined-builtin
# pragma pylint: enable=unused-wildcard-import
# pragma pylint: enable=wildcard-import

from collections import defaultdict
import copy
import glob
import logging
import os
import random
import re

import numpy as np

import eta.core.annotations as etaa
from eta.core.data import BaseDataRecord, DataRecords
import eta.core.image as etai
from eta.core.serial import Serializable
import eta.core.utils as etau
import eta.core.video as etav

logger = logging.getLogger(__name__)


# General split methods


def round_robin_split(iterable, split_fractions=None):
    '''Traverses the iterable in order and assigns items to samples in order,
    until a given sample has reached its desired size.

    If a random split is required, this function is not recommended unless your
    items are already randomly ordered.

    Args:
        iterable: any finite iterable
        split_fractions: an optional list of split fractions, which should sum
            to 1. By default, [0.5, 0.5] is used

    Returns:
        sample_lists: a list of lists, of the same length as `split_fractions`.
            Each sub-list contains items from the original iterable.
    '''
    split_fractions = _validate_split_fractions(split_fractions)

    # Initial estimate of size of each sample
    item_list = list(iterable)
    sample_sizes = [int(frac * len(item_list)) for frac in split_fractions]

    # `n` is the total number of items that will be divided into samples.
    # `n` may be less than len(item_list) if sum(split_fractions) < 1.
    n = int(np.round(len(item_list) * sum(split_fractions)))

    if n == 0:
        return [[] for _ in sample_sizes]

    # Calculate exact size of each sample, making sure the sum of the
    # samples sizes is equal to `n`
    remainder = n - sum(sample_sizes)
    num_to_add = int(remainder / len(sample_sizes))
    for idx, _ in enumerate(sample_sizes):
        sample_sizes[idx] += num_to_add
    remainder = n - sum(sample_sizes)
    for idx, _ in enumerate(sample_sizes):
        if idx < remainder:
            sample_sizes[idx] += 1

    assert sum(sample_sizes) == n, (sum(sample_sizes), n)

    # Iterate over items and add them to the appropriate sample
    sample_lists = [[] for _ in sample_sizes]
    sample_full = [sample_size == 0 for sample_size in sample_sizes]
    current_sample_idx = min(
        idx for idx, sample_size in enumerate(sample_sizes)
        if sample_size > 0)
    for item in item_list:
        sample_lists[current_sample_idx].append(item)
        curr_sample_size = len(sample_lists[current_sample_idx])
        if curr_sample_size >= sample_sizes[current_sample_idx]:
            sample_full[current_sample_idx] = True

        if all(sample_full):
            break

        current_sample_idx = _find_next_available_idx(
            current_sample_idx, sample_full)

    return sample_lists


def random_split_exact(iterable, split_fractions=None):
    '''Randomly splits items into multiple sample lists according to the given
    split fractions.

    The number of items in each sample list will be given exactly by the
    specified fractions.

    Args:
        iterable: any finite iterable
        split_fractions: an optional list of split fractions, which should sum
            to 1. By default, [0.5, 0.5] is used

    Returns:
        sample_lists: a list of lists, of the same length as `split_fractions`.
            Each sub-list contains items from the original iterable.
    '''
    split_fractions = _validate_split_fractions(split_fractions)

    shuffled = list(iterable)
    random.shuffle(shuffled)

    return _split_in_order(shuffled, split_fractions)


def random_split_approx(iterable, split_fractions=None):
    '''Randomly splits items into multiple sample lists according to the given
    split fractions.

    Each item is assigned to a sample list with probability equal to the
    corresponding split fraction.

    Args:
        iterable: any finite iterable
        split_fractions: an optional list of split fractions, which should sum
            to 1. By default, [0.5, 0.5] is used

    Returns:
        sample_lists: a list of lists, of the same length as `split_fractions`.
            Each sub-list contains items from the original iterable.
    '''
    split_fractions = _validate_split_fractions(split_fractions)

    sample_lists = [[] for _ in split_fractions]

    cum_frac = np.cumsum(split_fractions)
    for item in iterable:
        idx = np.searchsorted(cum_frac, random.random())
        if idx < len(sample_lists):
            sample_lists[idx].append(item)

    return sample_lists


def split_in_order(iterable, split_fractions=None):
    '''Splits items into multiple sample lists according to the given split
    fractions.

    The items are partitioned into samples in order according to their
    position in the input sample. If a random split is required, this function
    is not recommended unless your items are already randomly ordered.

    Args:
        iterable: any finite iterable
        split_fractions: an optional list of split fractions, which should sum
            to 1. By default, [0.5, 0.5] is used

    Returns:
        sample_lists: a list of lists, of the same length as `split_fractions`.
            Each sub-list contains items from the original iterable.
    '''
    split_fractions = _validate_split_fractions(split_fractions)

    return _split_in_order(list(iterable), split_fractions)


def _split_in_order(item_list, split_fractions):
    n = len(item_list)
    cum_frac = np.cumsum(split_fractions)
    cum_size = [int(np.round(frac * n)) for frac in cum_frac]
    sample_bounds = [0] + cum_size

    sample_lists = []
    for begin, end in zip(sample_bounds, sample_bounds[1:]):
        sample_lists.append(item_list[begin:end])

    return sample_lists


def _validate_split_fractions(split_fractions):
    if split_fractions is None:
        split_fractions = [0.5, 0.5]

    negative = [frac for frac in split_fractions if frac < 0]
    if negative:
        raise ValueError(
            "Split fractions must be non-negative, but got the following "
            "negative values: %s" % str(negative))

    if sum(split_fractions) > 1.0:
        raise ValueError(
            "Sum of split fractions must be <= 1.0, but got sum(%s) = %f" %
            (split_fractions, sum(split_fractions)))

    return split_fractions


def _find_next_available_idx(idx, unavailable_indicators):
    for next_idx in range(idx + 1, len(unavailable_indicators)):
        if not unavailable_indicators[next_idx]:
            return next_idx

    for next_idx in range(idx + 1):
        if not unavailable_indicators[next_idx]:
            return next_idx

    return None


SPLIT_FUNCTIONS = {
    "round_robin": round_robin_split,
    "random_exact": random_split_exact,
    "random_approx": random_split_approx,
    "in_order": split_in_order
}


# Functions involving LabeledDatasets


def sample_videos_to_images(
        video_dataset, image_dataset_path, stride=None, num_images=None,
        frame_filter=lambda labels: True, image_extension=".jpg",
        description=None):
    '''Creates a `LabeledImageDataset` by extracting frames and their
    corresponding labels from a `LabeledVideoDataset`.

    Args:
        video_dataset: a `LabeledVideoDataset` instance from which to
            extract frames as images
        image_dataset_path: the path to the `manifest.json` file for
            the image dataset that will be written. The containing
            directory must either not exist or be empty
        stride: optional frequency with which to sample frames from
            videos
        num_images: optional total number of frames to sample from
            videos. If `stride` is not specified then it will be
            calculated based on `num_images`. If `stride` is
            specified, frames will be sampled at this stride until
            a total of `num_images` are obtained.
        frame_filter: function that takes an
            `eta.core.video.VideoFrameLabels` instance as input and
            returns False if the frame should not be included in the
            sample
        image_extension: optional extension for image files in new
            dataset (defaults to ".jpg")
        description: optional description for the manifest of the
            new image dataset

    Returns:
        image_dataset: `LabeledImageDataset` instance that points to
            the new image dataset
    '''
    if stride is None and num_images is None:
        stride = 1

    _validate_stride_and_num_images(stride, num_images)

    if num_images is not None and stride is None:
        stride = _compute_stride(video_dataset, num_images, frame_filter)

    logger.info("Sampling video frames with stride %d", stride)

    image_dataset = LabeledImageDataset.create_empty_dataset(
        image_dataset_path, description=description)

    frame_iterator = _iter_filtered_video_frames(
        video_dataset, frame_filter, stride)
    for img_number, (frame_img, frame_labels, base_filename) in enumerate(
            frame_iterator, 1):
        image_filename = "%s%s" % (base_filename, image_extension)
        labels_filename = "%s.json" % base_filename

        image_labels = etai.ImageLabels(
            filename=image_filename,
            attrs=frame_labels.attrs,
            objects=frame_labels.objects)
        image_dataset.add_data(
            frame_img, image_labels, image_filename,
            labels_filename)

        if num_images is not None and img_number >= num_images:
            break

    if not image_dataset:
        logger.info(
            "All frames were filtered out in sample_videos_to_images(). "
            "Writing an empty image dataset to '%s'.",
            image_dataset_path)

    image_dataset.write_manifest(image_dataset_path)

    return image_dataset


def get_manifest_path_from_dir(dirpath):
    '''Infers the filename of the manifest within the given
    `LabeledDataset` directory, and returns the path to that file.

    Args:
        dirpath: path to a `LabeledDataset` directory

    Returns:
        path to the manifest inside the directory `dirpath`
    '''
    candidate_manifests = {
        os.path.basename(path)
        for path in glob.glob(os.path.join(dirpath, "*.json"))
    }

    if not candidate_manifests:
        raise ValueError(
            "Directory '%s' contains no JSON files to use as a "
            "manifest" % dirpath
        )

    if "manifest.json" in candidate_manifests:
        return os.path.join(dirpath, "manifest.json")

    starts_with_manifest = [
        filename for filename in candidate_manifests
        if filename.startswith("manifest")
    ]
    if starts_with_manifest:
        return os.path.join(dirpath, starts_with_manifest[0])

    return os.path.join(dirpath, candidate_manifests.pop())


def load_dataset(manifest_path):
    '''Loads a `LabeledDataset` instance from the manifest JSON at
    the given path.

    The manifest JSON is assumed to sit inside a `LabeledDataset`
    directory structure, as outlined in the `LabeledDataset`
    documentation. This function will read the specific subclass
    of `LabeledDataset` that should be used to load the dataset
    from the manifest, and return an instance of that subclass.

    Args:
        manifest_path: path to a `manifest.json` within a
            `LabeledDataset` directory

    Returns:
        an instance of a `LabeledDataset` subclass, (e.g.
            `LabeledImageDataset`, `LabeledVideoDataset`)
    '''
    index = LabeledDatasetIndex.from_json(manifest_path)
    dataset_type = index.type
    dataset_cls = etau.get_class(dataset_type)

    return dataset_cls(manifest_path)


def _validate_stride_and_num_images(stride, num_images):
    if stride is not None and stride < 1:
        raise ValueError(
            "stride must be >= 1, but got %d" % stride)

    if num_images is not None and num_images < 1:
        raise ValueError(
            "num_images must be >= 1, but got %d" % num_images)


def _compute_stride(video_dataset, num_images, frame_filter):
    total_frames_retained = 0
    for video_labels in video_dataset.iter_labels():
        for frame_number in video_labels:
            frame_labels = video_labels[frame_number]
            if frame_filter(frame_labels):
                total_frames_retained += 1

    logger.info("Found %d total frames after applying the filter",
                total_frames_retained)

    # Handle corner cases
    if total_frames_retained < 2:
        return 1
    if num_images < 2:
        return total_frames_retained

    return _compute_stride_from_total_frames(
        total_frames_retained, num_images)


def _compute_stride_from_total_frames(total_frames, num_desired):
    if num_desired == 1:
        return total_frames

    stride_guess = (total_frames - 1) / (num_desired - 1)
    stride_guess = max(stride_guess, 1)
    stride_int_guesses = [np.floor(stride_guess), np.ceil(stride_guess)]
    actual_num_images = [
        total_frames / stride for stride in stride_int_guesses]
    differences = [
        np.abs(actual - num_desired) for actual in actual_num_images]
    return int(min(
        zip(stride_int_guesses, differences), key=lambda t: t[1])[0])


def _iter_filtered_video_frames(video_dataset, frame_filter, stride):
    filtered_frame_index = -1
    for video_reader, video_path, video_labels in zip(
            video_dataset.iter_data(), video_dataset.iter_data_paths(),
            video_dataset.iter_labels()):
        video_filename = os.path.basename(video_path)
        video_name = os.path.splitext(video_filename)[0]
        with video_reader:
            for frame_img in video_reader:
                frame_num = video_reader.frame_number
                base_filename = "%s-%d" % (video_name, frame_num)

                frame_labels = video_labels[frame_num]
                if not frame_filter(frame_labels):
                    continue
                filtered_frame_index += 1

                if filtered_frame_index % stride:
                    continue

                yield frame_img, frame_labels, base_filename


def _get_dataset_name(path):
    ''' Given a filepath to a specific data or label file in a labeled dataset,
    this will return the dataset name determined by the containing folder.
    
    E.g. => /datasets/special-dataset-1/labels/vid-1.json 
    returns 'special-dataset-1'
    '''
    base = os.path.basename(os.path.dirname(os.path.dirname(path)))
    return base


# Core LabeledDataset infrastructure


# File method enums and helpers
COPY = "copy"
LINK = "link"
MOVE = "move"
SYMLINK = "symlink"
FILE_METHODS = {COPY, LINK, MOVE, SYMLINK}
_FILE_METHODS_MAP = {
    COPY: etau.copy_file,
    LINK: etau.link_file,
    MOVE: etau.move_file,
    SYMLINK: etau.symlink_file
}


class LabeledDataset(object):
    '''Base class for labeled datasets.

    Labeled datasets are stored on disk in the following format:

    ```
    /path/to/dataset/
        manifest.json
        data/
            image1.png (or) video1.mp4
            ...
        labels/
            image1.json (or) video1.json
            ...
    ```

    Class invariants:
    - `self.dataset_index` contains paths to data and labels files that exist
        on disk (assuming this is the case for the manifest.json file that is
        read initially)
    - each data file appears only once is `self.dataset_index`

    Note that any method that doesn't take a manifest path as input will only
    change the internal state in `self.dataset_index`, and will not write to
    any manifest JSON files on disk. (Example methods are `self.sample()` and
    `self.add_file()`.) Thus it may desirable to use the
    `self.write_manifest()` method to write the internal state to a manifest
    JSON file on disk, at some point after using these methods.

    Attributes:
        dataset_index: a `LabeledDatasetIndex` containing the paths of data
            and labels files in the dataset
        data_dir: the top level directory for the dataset, which would contain
            manifest.json files
    '''

    _DATA_SUBDIR = "data"
    _LABELS_SUBDIR = "labels"

    def __init__(self, dataset_path):
        '''Creates a LabeledDataset instance.

        Args:
            dataset_path: the path to the `manifest.json` file for the dataset

        Raises:
            LabeledDatasetError: if the class reading the dataset is not a
                subclass of the dataset class recorded in the manifest
        '''
        self.dataset_index = LabeledDatasetIndex.from_json(dataset_path)
        if not isinstance(self, etau.get_class(self.dataset_index.type)):
            raise LabeledDatasetError(
                "Tried to read dataset of type '%s', from location '%s', "
                "but manifest is of type '%s'" % (
                    etau.get_class_name(self), dataset_path,
                    self.dataset_index.type))
        self.data_dir = os.path.dirname(dataset_path)

        self._build_index_map()

    def __iter__(self):
        '''Iterates over the samples in the dataset.

        Returns:
            iterator: iterator over (data, labels) pairs, where data is an
                object returned by self._read_data() and labels is an object
                returned by self._read_labels() from the respective paths
                of a data file and corresponding labels file
        '''
        return zip(self.iter_data(), self.iter_labels())

    def __len__(self):
        '''Returns the number of data elements in the dataset'''
        return len(self.dataset_index)

    def iter_data(self):
        '''Iterates over the data in the dataset.

        Returns:
            iterator: iterator over objects returned by self._read_data()
                from the paths to data files
        '''
        for data_path in self.iter_data_paths():
            yield self._read_data(data_path)

    def iter_data_paths(self):
        '''Iterates over the paths to data files in the dataset.

        Returns:
            iterator: iterator over paths to data files
        '''
        for record in self.dataset_index:
            yield os.path.join(self.data_dir, record.data)

    def iter_labels(self):
        '''Iterates over the labels in the dataset.

        Returns:
            iterator: iterator over objects returned by self._read_labels()
                from the paths to labels files
        '''
        for labels_path in self.iter_labels_paths():
            yield self._read_labels(labels_path)

    def iter_labels_paths(self):
        '''Iterates over the paths to labels files in the dataset.

        Returns:
            iterator: iterator over paths to labels files
        '''
        for record in self.dataset_index:
            yield os.path.join(self.data_dir, record.labels)

    def iter_paths(self):
        '''Iterates over the data and labels paths tuple in the dataset.

        Returns:
            iterator: iterator over (path to data, path to labels file)
                tuples
        '''
        return zip(self.iter_data_paths(), self.iter_labels_paths())

    def set_description(self, description):
        '''Set the description string of this dataset.

        Args:
            description: the new description string

        Returns:
            self
        '''
        self.dataset_index.description = description

        return self

    def write_manifest(self, filename, description=None):
        '''Writes the manifest to a new file inside the base dataset directory.

        This can be used after the dataset index has been manipulated to save
        a new view of the data in a different manifest file.

        Args:
            filename: the name of a new manifest file to be written in
                self.data_dir
            description: optional description for the new manifest. If not
                specified, the existing description is retained.
        '''
        if description is not None:
            self.set_description(description)

        out_path = os.path.join(self.data_dir, filename)
        self.dataset_index.write_json(out_path)

    def sample(self, k):
        '''Randomly downsamples the dataset to k elements.

        Args:
            k: the number of data elements in the dataset after sampling

        Returns:
            self
        '''
        self.dataset_index.sample(k)
        self._build_index_map()

        return self

    def shuffle(self):
        '''Randomly shuffles the order of the data.

        Returns:
            self
        '''
        self.dataset_index.shuffle()

        return self

    def split(self, split_fractions=None, descriptions=None,
              split_method="random_exact"):
        '''Splits the dataset into multiple datasets containing disjoint
        subsets of the original dataset.

        Args:
            split_fractions: an optional list of split fractions, which
                should sum to 1, that specifies how to split the dataset.
                By default, [0.5, 0.5] is used.
            descriptions: an optional list of descriptions for the output
                datasets. The list should be the same length as
                `split_fractions`. If not specified, the description of
                the original dataset is used for all of the output
                datasets.
            split_method: string describing the method with which to split
                the data

        Returns:
            dataset_list: list of `LabeledDataset`s of the same length as
                `split_fractions`
        '''
        dataset_indices = self.dataset_index.split(
            split_fractions=split_fractions,
            descriptions=descriptions,
            split_method=split_method)

        dataset_copy = copy.deepcopy(self)
        dataset_list = []
        for dataset_index in dataset_indices:
            dataset_copy.dataset_index = dataset_index
            dataset_copy._build_index_map()
            dataset_list.append(copy.deepcopy(dataset_copy))

        return dataset_list

    def has_data_with_name(self, data_path):
        '''Checks whether a data file already exists in the dataset with the
        provided filename.

        Args:
            data_path: path to or filename of a data file

        Returns:
            (bool): True if the filename of `data_path` is the same as a
                data file already present in the dataset
        '''
        data_file = os.path.basename(data_path)
        return data_file in self._data_to_labels_map

<<<<<<< HEAD
    def _parse_file_methods(self, file_method):
        if isinstance(file_method, tuple) and len(file_method) == 2:
            data_method, labels_method = file_method
        else:
            data_method = labels_method = file_method

        if (data_method not in FILE_METHODS
                or labels_method not in FILE_METHODS):
            raise ValueError("invalid file_method: %s", str(file_method))

        return _FILE_METHODS_MAP[data_method], _FILE_METHODS_MAP[labels_method]

    def add_file(self, data_path, labels_path, file_method=COPY,
=======
    def add_file(self, data_path, labels_path=None, new_data_path=None,
                 new_labels_path=None, move_files=False,
>>>>>>> b551d69c
                 error_on_duplicates=False):
        '''Adds a single data file and its labels file to this dataset.

        Args:
            data_path: path to data file to be added
            labels_path: path to corresponding labels file to be added
<<<<<<< HEAD
            file_method: how to add the files to the dataset. One of "copy",
                "link", "move", or "symlink". A tuple, e.g. `("move", "copy")`,
                may be used as well to move data files and copy labels files,
                for example. The default is "copy"
=======
            new_data_path: optional filename for the data file to be renamed to
            new_labels_path: optional filename for the labels file to be renamed to
            move_files: whether to move the files from their original
                location into the dataset directory. If False, files
                are copied into the dataset directory.
>>>>>>> b551d69c
            error_on_duplicates: whether to raise an error if the file
                at `data_path` has the same filename as an existing
                data file in the dataset. If this is set to `False`, the
                previous mapping of the data filename to a labels file
                will be deleted.

        Returns:
            self

        Raises:
            ValueError: if the filename of `data_path` is the same as a
                data file already present in the dataset and
                `error_on_duplicates` is True, or if `file_method` is not valid
        '''
        if error_on_duplicates and self.has_data_with_name(data_path):
            raise ValueError("Data file '%s' already present in dataset"
                             % os.path.basename(data_path))

        data_subdir = os.path.join(self.data_dir, self._DATA_SUBDIR)
        new_data_file = os.path.basename(data_path)

        labels_subdir = os.path.join(self.data_dir, self._LABELS_SUBDIR)
        new_labels_file = os.path.basename(labels_path)

        data_method, labels_method = self._parse_file_methods(file_method)

        if os.path.dirname(data_path) != data_subdir:
<<<<<<< HEAD
            new_data_path = os.path.join(data_subdir, new_data_file)
            data_method(data_path, new_data_path)
        if os.path.dirname(labels_path) != labels_subdir:
            new_labels_path = os.path.join(labels_subdir, new_labels_file)
            labels_method(labels_path, new_labels_path)

=======
            # Rename the file if needed
            if new_data_path is not None:
                data_subdir = os.path.join(data_subdir, new_data_path)
            # Move the file
            if move_files:
                etau.move_file(data_path, data_subdir)
            else:
                etau.copy_file(data_path, os.path.join(data_subdir,
                                                       new_data_path))
        if os.path.dirname(labels_path) != labels_subdir:
            # Rename the file if needed
            if new_labels_path is not None:
                labels_subdir = os.path.join(labels_subdir, new_labels_path)
            # Move the file
            if move_files:
                etau.move_file(labels_path, labels_subdir)
            else:
                etau.copy_file(labels_path, labels_subdir)

        new_data_file = os.path.basename(new_data_path)
        new_labels_file = os.path.basename(new_labels_path)
>>>>>>> b551d69c
        # First remove any other records with the same data filename
        self.dataset_index.cull_with_function(
            lambda record: os.path.basename(record.data) != new_data_file)
        self.dataset_index.append(
            LabeledDataRecord(
                os.path.join(self._DATA_SUBDIR, new_data_file),
                os.path.join(self._LABELS_SUBDIR, new_labels_file)
            )
        )

        self._data_to_labels_map[new_data_file] = new_labels_file

        return self

    def add_data(self, data, labels, data_filename, labels_filename,
                 error_on_duplicates=False):
        '''Creates and adds a single data file and its labels file to this
        dataset, using the input python data structure.

        Args:
            data: input data in a format that can be passed to
                self._write_data()
            labels: input labels in a format that can be passed to
                self._write_labels()
            data_filename: filename for the data in the dataset
            labels_filename: filename for the labels in the dataset
            error_on_duplicates: whether to raise an error if a data file
                with the name `data_filename` already exists in the dataset.
                If this is set to `False`, the previous mapping of
                `data_filename` to a labels file will be deleted.

        Returns:
            self
        '''
        if error_on_duplicates and self.has_data_with_name(data_filename):
            raise ValueError("Data file '%s' already present in dataset"
                             % os.path.basename(data_filename))

        data_path = os.path.join(
            self.data_dir, self._DATA_SUBDIR, data_filename)
        labels_path = os.path.join(
            self.data_dir, self._LABELS_SUBDIR, labels_filename)
        self._write_data(data, data_path)
        self._write_labels(labels, labels_path)

        # First remove any other records with the same data filename
        self.dataset_index.cull_with_function(
            lambda record: os.path.basename(record.data) != data_filename)
        self.dataset_index.append(
            LabeledDataRecord(
                os.path.join(self._DATA_SUBDIR, data_filename),
                os.path.join(self._LABELS_SUBDIR, labels_filename)
            )
        )

        self._data_to_labels_map[data_filename] = labels_filename

        return self

    def remove_data_files(self, data_filenames):
        '''Removes the given data files from `self.dataset_index`.

        Note that this method doesn't delete the files from disk, it just
        removes them from the index. To remove files from disk that are
        not present in the index, use the `prune()` method.

        Args:
            data_filenames: list of filenames of data to remove

        Returns:
            self
        '''
        removals = set(data_filenames)
        self.dataset_index.cull_with_function(
            lambda record: os.path.basename(record.data) not in removals)

        self._build_index_map()

        return self

    def copy(self, dataset_path, file_method=COPY):
        '''Copies the dataset to another directory.

        If the dataset index has been manipulated, this will be reflected
        in the copy.

        Args:
            dataset_path: the path to the `manifest.json` file for the
                copy of the dataset that will be written. The containing
                directory must either not exist or be empty.
            file_method: how to add the files to the dataset. One of "copy",
                "link", "move", or "symlink". A tuple, e.g. `("move", "copy")`,
                may be used as well to move data files and copy labels files,
                for example. The default is "copy"

        Returns:
            dataset_copy: `LabeledDataset` instance that points to the new
                containing directory
        '''
        self._ensure_empty_dataset_dir(dataset_path)

        new_data_dir = os.path.dirname(dataset_path)

        new_data_subdir = os.path.join(new_data_dir, self._DATA_SUBDIR)

        new_labels_subdir = os.path.join(new_data_dir, self._LABELS_SUBDIR)

        data_method, labels_method = self._parse_file_methods(file_method)

        for data_path, labels_path in zip(
                self.iter_data_paths(), self.iter_labels_paths()):
            new_data_file = os.path.basename(data_path)
            new_data_path = os.path.join(new_data_subdir, new_data_file)
            data_method(data_path, new_data_path)

            new_labels_file = os.path.basename(labels_path)
            new_labels_path = os.path.join(new_labels_subdir, new_labels_file)
            labels_method(labels_path, new_labels_path)

        self.dataset_index.write_json(dataset_path)

        type = etau.get_class_name(self)
        cls = etau.get_class(type)
        return cls(dataset_path)

    def merge(self, labeled_dataset_or_path, merged_dataset_path,
              in_place=False, description=None, file_method=COPY):
        '''Union of two labeled datasets.

        Args:
            labeled_dataset_or_path: an `LabeledDataset` instance or path
                to a `manifest.json`, that is of the same type as `self`
            merged_dataset_path: path to `manifest.json` for the merged
                dataset. If `in_place` is False, the containing directory
                must either not exist or be empty. If `in_place` is True,
                either the containing directory must be equal to
                `self.data_dir`, or `merged_dataset_path` is just a filename
                of a new `manifest.json` to write in `self.data_dir`.
            in_place: whether or not to write the merged dataset to a new
                directory. If not, the data from `labeled_dataset_or_path`
                will be added into `self.data_dir`.
            description: optional description for the manifest of the merged
                dataset. If not specified, the existing description is used.
            file_method: how to add the files to the dataset. One of "copy",
                "link", "move", or "symlink". A tuple, e.g. `("move", "copy")`,
                may be used as well to move data files and copy labels files,
                for example. The default is "copy"

        Returns:
            merged_dataset: a `LabeledDataset` instance pointing to the
                merged dataset. If `in_place` is True, this will just be
                `self`.
        '''
        labeled_dataset = self._parse_dataset(labeled_dataset_or_path)

        data_filenames_to_merge = self._get_filenames_for_merge(
            labeled_dataset)

        output_data_dir = os.path.dirname(merged_dataset_path)
        if not output_data_dir:
            output_data_dir = self.data_dir
            merged_dataset_path = os.path.join(
                output_data_dir, merged_dataset_path)

        if in_place and output_data_dir != self.data_dir:
            raise ValueError(
                "If merging datasets in place, merged_dataset_path should be "
                "within original base directory '%s', but got '%s'" %
                (self.data_dir, output_data_dir))

        if in_place:
            merged_dataset = self
        else:
            merged_dataset = self.copy(merged_dataset_path)

        # Copy files one-by-one from `labeled_dataset`
        for data_path, labels_path in zip(
                labeled_dataset.iter_data_paths(),
                labeled_dataset.iter_labels_paths()):
            if os.path.basename(data_path) in data_filenames_to_merge:
                merged_dataset.add_file(
                    data_path, labels_path, file_method=file_method)

        if description is not None:
            merged_dataset.set_description(description)

        merged_dataset.write_manifest(
            os.path.basename(merged_dataset_path))
        return merged_dataset

    def deduplicate(self):
        '''Removes duplicate data files from the index.

        If sets of files are found with the same content, one file in each
        is set is chosen arbitarily to be kept, and the rest are removed.
        Note that no files are deleted; this method only removes entries
        from the index.

        Returns:
            self
        '''
        duplicate_data_paths = etau.find_duplicate_files(
            list(self.iter_data_paths()))

        if not duplicate_data_paths:
            return self

        data_paths_remove = set()
        for group in duplicate_data_paths:
            for path in group[1:]:
                data_paths_remove.add(path)

        self.dataset_index.cull_with_function(
            lambda record: os.path.join(
                self.data_dir, record.data) not in data_paths_remove)

        self._build_index_map()

        return self

    def prune(self):
        '''Deletes data and labels files that are not in the index.

        Note that actual files will be deleted if they are not present in
        `self.dataset_index`, for which the current state can be different
        than when it was read from a manifest JSON file.

        Returns:
            self
        '''
        data_filenames = set()
        labels_filenames = set()
        for data_path, labels_path in self.iter_paths():
            data_filenames.add(os.path.basename(data_path))
            labels_filenames.add(os.path.basename(labels_path))

        data_subdir = os.path.join(self.data_dir, self._DATA_SUBDIR)
        for filename in etau.list_files(data_subdir):
            if filename not in data_filenames:
                etau.delete_file(os.path.join(data_subdir, filename))

        labels_subdir = os.path.join(self.data_dir, self._LABELS_SUBDIR)
        for filename in etau.list_files(labels_subdir):
            if filename not in labels_filenames:
                etau.delete_file(os.path.join(labels_subdir, filename))

        return self

    def apply_to_data(self, func):
        '''Apply the given function to each data element and overwrite the
        data file with the output.

        Args:
            func: function that takes in a data element in the format
                returned by `self._read_data()` and outputs transformed
                data in the same format

        Returns:
            self
        '''
        for data, path in zip(self.iter_data(), self.iter_data_paths()):
            self._write_data(func(data), path)

        return self

    def apply_to_data_paths(self, func):
        '''Call the given function on the path of each data file, with the
        path as both the input and output argument.

        Args:
            func: function that takes in two arguments, an input path and
                an output path. It will be called with the same value for
                both arguments, so that the file is overwritten.

        Returns:
            self
        '''
        for path in self.iter_data_paths():
            func(path, path)

        return self

    def apply_to_labels(self, func):
        '''Apply the given function to each of the labels, and overwrite the
        labels file with the output.

        Args:
            func: function that takes in a labels object in the format
                returned by `self._read_labels()` and outputs transformed
                labels in the same format

        Returns:
            self
        '''
        for labels, path in zip(
                self.iter_labels(), self.iter_labels_paths()):
            self._write_labels(func(labels), path)

        return self

    def apply_to_labels_paths(self, func):
        '''Call the given function on the path of each labels file, with
        the path as both the input and output argument.

        Args:
            func: function that takes in two arguments, an input path and
                an output path. It will be called with the same value for
                both arguments, so that the file is overwritten.

        Returns:
            self
        '''
        for path in self.iter_labels_paths():
            func(path, path)

        return self

    def builder(self):
        '''Creates a LabeledDatasetBuilder instance for this dataset for
        transformations to be run.

        Returns:
            a LabeledDatasetBuilder
        '''
        builder = self.builder_cls()
        for paths in self.iter_paths():
            builder.add_record(builder.record_cls(*paths))
        return builder

    def get_labels_set(self, ensure_filenames=True):
        '''Creates a SetLabels type object from this dataset's labels.

        Args:
            ensure_filenames: whether to add the filename into the individual
                labels if it is not present

        Returns:
            an ImageSetLabels or VideoSetLabels
        '''
        raise NotImplementedError(
            "subclasses must implement get_labels_set()")

    def write_annotated_data(self, output_dir_path, annotation_config=None):
        '''Annotates the data with its labels, and outputs the
        annotated data to the specified directory.

        Args:
            output_dir_path: the path to the directory into which
                the annotated data will be written
            annotation_config: an optional etaa.AnnotationConfig specifying
                how to render the annotations. If omitted, the default config
                is used.
        '''
        raise NotImplementedError(
            "subclasses must implement write_annotated_data()")

    @classmethod
    def create_empty_dataset(cls, dataset_path, description=None):
        '''Creates a new empty labeled dataset.

        Args:
            dataset_path: the path to the `manifest.json` file for the
                dataset to be created
            description: optional description for the manifest of the
                new dataset

        Returns:
            empty_dataset: `LabeledDataset` instance pointing to the
                new empty dataset
        '''
        cls._ensure_empty_dataset_dir(dataset_path)
        dataset_index = LabeledDatasetIndex(
            etau.get_class_name(cls), description=description)
        dataset_index.write_json(dataset_path)
        dataset = cls(dataset_path)

        try:
            cls.is_valid_dataset(dataset_path)
        except NotImplementedError:
            raise TypeError(
                "create_empty_dataset() can only be used with a "
                "`LabeledDataset` subclass that implements "
                "is_valid_dataset()")

        return dataset

    @classmethod
    def is_valid_dataset(cls, dataset_path):
        '''Determines whether the data at the given path is a valid
        LabeledDataset.

        Args:
            dataset_path: the path to the `manifest.json` file for the dataset

        Returns:
            True/False
        '''
        try:
            cls.validate_dataset(dataset_path)
        except LabeledDatasetError:
            return False

        return True

    @classmethod
    def validate_dataset(cls, dataset_path):
        '''Determines whether the data at the given path is a valid
        LabeledDataset.

        Args:
            dataset_path: the path to the `manifest.json` file for the dataset

        Raises:
            LabeledDatasetError: if the dataset at `dataset_path` is not a
                valid LabeledDataset
        '''
        raise NotImplementedError(
            "subclasses must implement validate_dataset()")

    def _build_index_map(self):
        '''Build data --> labels mapping, to ensure this mapping is unique,
        and remains unique.

        We do allow the same labels file to map to multiple data files. This
        may be desirable if many data files have the exact same labels.

        Raises:
            LabeledDatasetError: if the mapping is not unique
        '''
        self._data_to_labels_map = {}
        for record in self.dataset_index:
            data_file = os.path.basename(record.data)
            labels_file = os.path.basename(record.labels)
            if data_file in self._data_to_labels_map:
                raise LabeledDatasetError(
                    "Data file '%s' maps to multiple labels files" %
                    data_file)
            self._data_to_labels_map[data_file] = labels_file

    def _read_data(self, path):
        '''Reads data from a data file at the given path.

        Subclasses must implement this based on the particular data format for
        the subclass.

        Args:
            path: path to a data file in the dataset
        '''
        raise NotImplementedError("subclasses must implement _read_data()")

    def _read_labels(self, path):
        '''Reads a labels object from a labels JSON file at the given path.

        Subclasses must implement this based on the particular labels format
        for the subclass.

        Args:
            path: path to a labels file in the dataset
        '''
        raise NotImplementedError("subclasses must implement _read_labels()")

    def _write_data(self, data, path):
        '''Writes data to a data file at the given path.

        Subclasses must implement this based on the particular data format for
        the subclass.  The method should accept input `data` of the same type
        as output by `self._read_data()`.

        Args:
            data: a data element to be written to a file
            path: path to write the data
        '''
        raise NotImplementedError("subclasses must implement _write_data()")

    def _write_labels(self, labels, path):
        '''Writes a labels object to a labels JSON file at the given path.

        Subclasses must implement this based on the particular labels format
        for the subclass.  The method should accept input `labels` of the same
        type as output by `self._read_labels()`.

        Args:
            labels: a labels object to be written to a file
            path: path to write the labels JSON file
        '''
        raise NotImplementedError("subclasses must implement _write_labels()")

    def _parse_dataset(self, labeled_dataset_or_path):
        type = etau.get_class_name(self)
        cls = etau.get_class(type)
        if isinstance(labeled_dataset_or_path, six.string_types):
            labeled_dataset = cls(labeled_dataset_or_path)
        else:
            labeled_dataset = labeled_dataset_or_path

        if not isinstance(labeled_dataset, cls):
            raise TypeError(
                "'%s' is not an instance of '%s'" %
                (etau.get_class_name(labeled_dataset), type))

        return labeled_dataset

    def _get_filenames_for_merge(self, labeled_dataset):
        data_filenames_this = {
            os.path.basename(path) for path in self.iter_data_paths()}
        labels_filenames_this = {
            os.path.basename(path) for path in self.iter_labels_paths()}

        data_filenames_other = {
            os.path.basename(path) for path
            in labeled_dataset.iter_data_paths()}
        data_filenames_to_merge = data_filenames_other - data_filenames_this
        labels_filenames_to_merge = {
            os.path.basename(labels_path) for data_path, labels_path in zip(
                labeled_dataset.iter_data_paths(),
                labeled_dataset.iter_labels_paths())
            if os.path.basename(data_path) in data_filenames_to_merge}

        labels_in_both = labels_filenames_to_merge & labels_filenames_this
        if labels_in_both:
            raise ValueError(
                "Found different data filenames with the same corresponding "
                "labels filename. E.g. %s" % str(list(labels_in_both)[:5]))

        return data_filenames_to_merge

    @classmethod
    def _ensure_empty_dataset_dir(cls, dataset_path):
        etau.ensure_basedir(dataset_path)
        data_dir = os.path.dirname(dataset_path)

        existing_files = os.listdir(data_dir)
        if existing_files:
            raise ValueError(
                "Cannot create a new dataset in a non-empty directory. "
                "Found the following files in directory '%s': %s" %
                (data_dir, existing_files))

        data_subdir = os.path.join(data_dir, cls._DATA_SUBDIR)
        labels_subdir = os.path.join(data_dir, cls._LABELS_SUBDIR)
        etau.ensure_dir(data_subdir)
        etau.ensure_dir(labels_subdir)

    @property
    def builder_cls(self):
        '''Getter for the associated LabeledDatasetBuilder class.

        Returns:
            builder_cls: the associated LabeledDatasetBuilder class
        '''
        return etau.get_class(etau.get_class_name(self) + "Builder")


class LabeledVideoDataset(LabeledDataset):
    '''Core class for interacting with a labeled dataset of videos.

    Labeled video datasets are stored on disk in the following format:

    ```
    /path/to/video/dataset/
        manifest.json
        data/
            video1.mp4
            ...
        labels/
            video1.json
            ...
    ```

    where each labels file is stored in `eta.core.video.VideoLabels` format,
    and the `manifest.json` file is stored in `LabeledDatasetIndex` format.

    Labeled video datasets are referenced in code by their `dataset_path`,
    which points to the `manifest.json` file for the dataset.
    '''

    def get_labels_set(self, ensure_filenames=True):
        '''Creates a VideoSetLabels containing this dataset's labels.

        Args:
            ensure_filenames: whether to add the filename into the individual
                labels if it is not present

        Returns:
            a VideoSetLabels instance
        '''
        if ensure_filenames:
            video_set_labels = etav.VideoSetLabels()
            for data_path, video_labels in zip(
                    self.iter_data_paths(), self.iter_labels()):
                if video_labels.filename is None:
                    filename = os.path.basename(data_path)
                    video_labels.filename = filename
                else:
                    filename = video_labels.filename
                video_set_labels[filename] = video_labels

            return video_set_labels

        return etav.VideoSetLabels(videos=list(self.iter_labels()))

    def write_annotated_data(self, output_dir_path, annotation_config=None):
        '''Annotates the data with its labels, and outputs the
        annotated data to the specified directory.

        Args:
            output_dir_path: the path to the directory into which
                the annotated data will be written
            annotation_config: an optional etaa.AnnotationConfig specifying
                how to render the annotations. If omitted, the default config
                is used.
        '''
        for video_path, video_labels in zip(
                self.iter_data_paths(), self.iter_labels()):
            output_path = os.path.join(
                output_dir_path, os.path.basename(video_path))
            etaa.annotate_video(
                video_path, video_labels, output_path,
                annotation_config=annotation_config)

    @classmethod
    def validate_dataset(cls, dataset_path):
        '''Determines whether the data at the given path is a valid
        LabeledVideoDataset.

        This function checks whether each video and labels path exists and has
        a valid extension, but makes no attempt to read the files.

        Args:
            dataset_path: the path to the `manifest.json` file for the dataset

        Raises:
            LabeledDatasetError: if the dataset at `dataset_path` is not a
                valid LabeledVideoDataset
        '''
        video_dataset = cls(dataset_path)

        for video_path in video_dataset.iter_data_paths():
            if not etav.is_supported_video_file(video_path):
                raise LabeledDatasetError(
                    "Unsupported video format: %s" % video_path)
            if not os.path.isfile(video_path):
                raise LabeledDatasetError("File not found: %s" % video_path)

        for labels_path in video_dataset.iter_labels_paths():
            if not os.path.splitext(labels_path)[1] == ".json":
                raise LabeledDatasetError(
                    "Unsupported labels format: %s" % labels_path)
            if not os.path.isfile(labels_path):
                raise LabeledDatasetError("File not found: %s" % labels_path)

    def compute_average_video_duration(self):
        '''Computes the average duration over all videos in the dataset.

        Returns:
             the average duration in seconds
        '''
        video_durations = [etav.VideoMetadata.build_for(data_path).duration
                           for data_path in self.iter_data_paths()]

        return np.mean(video_durations)

    def _read_data(self, path):
        return etav.FFmpegVideoReader(path)

    def _read_labels(self, path):
        return etav.VideoLabels.from_json(path)

    def _write_data(self, data, path):
        with etav.FFmpegVideoWriter(
                path, data.frame_rate, data.frame_size) as writer:
            for img in data:
                writer.write(img)

    def _write_labels(self, labels, path):
        labels.write_json(path)


class LabeledImageDataset(LabeledDataset):
    '''Core class for interacting with a labeled dataset of images.

    Labeled image datasets are stored on disk in the following format:

    ```
    /path/to/image/dataset/
        manifest.json
        data/
            image1.png
            ...
        labels/
            image1.json
            ...
    ```

    where each labels file is stored in `eta.core.image.ImageLabels` format,
    and the `manifest.json` file is stored in `LabeledDatasetIndex` format.

    Labeled image datasets are referenced in code by their `dataset_path`,
    which points to the `manifest.json` file for the dataset.
    '''

    def get_labels_set(self, ensure_filenames=True):
        '''Creates an ImageSetLabels instance containing this dataset's labels.

        Args:
            ensure_filenames: whether to add the filename into the individual
                labels if it is not present

        Returns:
            an ImageSetLabels instance
        '''
        if ensure_filenames:
            image_set_labels = etai.ImageSetLabels()
            for data_path, image_labels in zip(
                    self.iter_data_paths(), self.iter_labels()):
                if image_labels.filename is None:
                    filename = os.path.basename(data_path)
                    image_labels.filename = filename
                else:
                    filename = image_labels.filename
                image_set_labels[filename] = image_labels

            return image_set_labels

        return etai.ImageSetLabels(images=list(self.iter_labels()))

    def write_annotated_data(self, output_dir_path, annotation_config=None):
        '''Annotates the data with its labels, and outputs the
        annotated data to the specified directory.

        Args:
            output_dir_path: the path to the directory into which
                the annotated data will be written
            annotation_config: an optional etaa.AnnotationConfig specifying
                how to render the annotations. If omitted, the default config
                is used
        '''
        for img, image_path, image_labels in zip(
                self.iter_data(), self.iter_data_paths(), self.iter_labels()):
            img_annotated = etaa.annotate_image(
                img, image_labels, annotation_config=annotation_config)
            output_path = os.path.join(
                output_dir_path, os.path.basename(image_path))
            self._write_data(img_annotated, output_path)

    @classmethod
    def validate_dataset(cls, dataset_path):
        '''Determines whether the data at the given path is a valid
        LabeledImageDataset.

        This function checks whether each image and labels path exists and has
        a valid extension, but makes no attempt to read the files.

        Args:
            dataset_path: the path to the `manifest.json` file for the dataset

        Raises:
            LabeledDatasetError: if the dataset at `dataset_path` is not a
                valid LabeledImageDataset
        '''
        image_dataset = cls(dataset_path)

        for img_path in image_dataset.iter_data_paths():
            if not etai.is_supported_image(img_path):
                raise LabeledDatasetError(
                    "Unsupported image format: %s" % img_path)
            if not os.path.isfile(img_path):
                raise LabeledDatasetError("File not found: %s" % img_path)

        for labels_path in image_dataset.iter_labels_paths():
            if not os.path.splitext(labels_path)[1] == ".json":
                raise LabeledDatasetError(
                    "Unsupported labels format: %s" % labels_path)
            if not os.path.isfile(labels_path):
                raise LabeledDatasetError("File not found: %s" % labels_path)

    def _read_data(self, path):
        return etai.read(path)

    def _read_labels(self, path):
        return etai.ImageLabels.from_json(path)

    def _write_data(self, data, path):
        etai.write(data, path)

    def _write_labels(self, labels, path):
        labels.write_json(path)


class LabeledDatasetIndex(Serializable):
    '''A class that encapsulates the manifest of a `LabeledDataset`.

    Manifest is stored on disk in the following format:

    ```
        manifest.json
        {
            "description": "",
            "type": "eta.core.datasets.LabeledDataset",
            ...
            "index": [
            {
                "data": "data/video1.mp4",
                "labels": "labels/video1.json"
            },
                ...
            ]
        }
    ```

    Attributes:
        type: the fully qualified class name of the `LabeledDataset` subclass
            that encapsulates the dataset
        index: a list of `LabeledDataRecord`s
        description: an optional description of the dataset
    '''

    def __init__(self, type, index=None, description=None):
        '''Initializes the LabeledDatasetIndex.

        Args:
            type: the fully qualified class name of the `LabeledDataset`
                subclass that encapsulates the dataset
            index: a list of `LabeledDataRecord`s. By default and empty list is
                created
            description: an optional description of the dataset
        '''
        self.type = type
        self.index = index or []
        self.description = description or ""

    def __iter__(self):
        return iter(self.index)

    def __len__(self):
        return len(self.index)

    def append(self, labeled_data_record):
        '''Appends an entry to the index.

        Args:
            labeled_data_record: a `LabeledDataRecord` instance
        '''
        self.index.append(labeled_data_record)

    def cull_with_function(self, func):
        '''Removes `LabeledDataRecord`s from the index using the provided
        function.

        Args:
            func: a function that takes in a `LabeledDataRecord` and
                returns a boolean. Only records for which the function
                evaluates to True will be retained in `self.index`.
        '''
        self.index = [record for record in self.index if func(record)]

    def sample(self, k):
        '''Randomly downsamples the index to k elements.

        Args:
            k: the number of entries in the index after sampling
        '''
        self.index = random.sample(self.index, k)

    def shuffle(self):
        '''Randomly shuffles the index.'''
        random.shuffle(self.index)

    def split(self, split_fractions=None, descriptions=None,
              split_method="random_exact"):
        '''Splits the `LabeledDatasetIndex` into multiple `LabeledDatasetIndex`
        instances, containing disjoint subsets of the original index.

        Args:
            split_fractions: an optional list of split fractions, which
                should sum to 1, that specifies how to split the index.
                By default, [0.5, 0.5] is used.
            descriptions: an optional list of descriptions for the output
                indices. The list should be the same length as
                `split_fractions`. If not specified, the description of
                the original index is used for all of the output
                indices.
            split_method: string describing the method with which to split
                the index

        Returns:
            dataset_indices: list of `LabeledDatasetIndex` instances of
                the same length as `split_fractions`
        '''
        if split_fractions is None:
            split_fractions = [0.5, 0.5]

        if descriptions is None:
            descriptions = [self.description for _ in split_fractions]

        if len(descriptions) != len(split_fractions):
            raise ValueError(
                "split_fractions and descriptions lists should be the "
                "same length, but got len(split_fractions) = %d, "
                "len(descriptions) = %d" %
                (len(split_fractions), len(descriptions)))

        split_func = SPLIT_FUNCTIONS[split_method]
        split_indices = split_func(self.index, split_fractions)

        return [
            LabeledDatasetIndex(self.type, split_index, description)
            for split_index, description in zip(
                split_indices, descriptions)]

    @classmethod
    def from_dict(cls, d):
        '''Constructs a LabeledDatasetIndex object from a JSON dictionary.'''
        type = d["type"]
        index = d.get("index", None)
        if index is not None:
            index = [LabeledDataRecord.from_dict(rec) for rec in index]
        description = d.get("description", None)

        return cls(type, index=index, description=description)


class LabeledDataRecord(BaseDataRecord):
    '''A record containing a data file and an associated labels file.

    Attributes:
        data: the path to the data file
        labels: the path to the labels file
    '''

    def __init__(self, data, labels):
        '''Creates a LabeledDataRecord instance.

        Args:
            data: the path to the data file
            labels: the path to the labels file
        '''
        self.data = data
        self.labels = labels
        super(LabeledDataRecord, self).__init__()

    @classmethod
    def required(cls):
        return ["data", "labels"]


class LabeledDatasetError(Exception):
    '''Exception raised when there is an error reading a LabeledDataset'''
    pass


class LabeledDatasetBuilder(object):
    '''This object builds a LabeledDataset with transformations applied,
    e.g. Sampler, Balancer.

    Transformations are run in the order they are added.
    '''

    def __init__(self):
        '''Initialize the LabeledDatasetBuilder.'''
        self._transformers = []
        self._dataset = self.builder_dataset_cls()

    def add_record(self, record):
        '''Add a record. LabeledImageDatasetBuilders take BuilderImageRecords
        and LabeledVideoDatasetBuilders take BuilderVideoRecords.

        Args:
            record: a BuilderImageRecord or BuilderVideoRecord
        '''
        self._dataset.add(record)

    def add_transform(self, transform):
        '''Add a DatasetTransformer.

        Args:
            transform: a DatasetTransformer
        '''
        self._transformers.append(transform)

    @property
    def builder_dataset(self):
        '''The underlying BuilderDataset instance'''
        return self._dataset

    @property
    def builder_dataset_cls(self):
        '''The associated BuilderDataset class.'''
        cls_breakup = etau.get_class_name(self).split(".")
        cls = cls_breakup[-1]
        cls = re.sub("^Labeled", "Builder", re.sub("Builder$", "", cls))
        cls_breakup[-1] = cls
        full_cls_path = ".".join(cls_breakup)
        return etau.get_class(full_cls_path)

    @property
    def dataset_cls(self):
        '''The associated LabeledDataset class.'''
        cls = etau.get_class_name(self)
        cls = re.sub("Builder$", "", cls).split(".")[-1]
        return etau.get_class(cls, "eta.core.datasets")

    @property
    def record_cls(self):
        '''The record class.'''
        return self._dataset.record_cls

    def build(self, path, description=None, pretty_print=False,
              create_empty=False, data_method=COPY):
        '''Build the new LabeledDataset after all records and transformations
        have been added.

        Args:
            path: path to write the new dataset (manifest.json)
            description: optional dataset description
            pretty_print: whether to pretty print JSON labels. By default, this
                is False
            create_empty: whether to write empty datasets to disk. By default,
                this is False
            data_method: how to add the data files to the dataset, when
                applicable. If clipping is required, this option is ignored,
                for example. One of "copy", "link", "move", or "symlink". Labels
                files are written from their class instances and do not apply.

        Returns:
            a LabeledDataset
        '''
        logger.info("Applying transformations to dataset")

        if data_method not in FILE_METHODS:
            raise ValueError("invalid file_method: %s", str(data_method))

        data_method = _FILE_METHODS_MAP[data_method]

        for transformer in self._transformers:
            transformer.transform(self._dataset)

        if not create_empty and not len(self.builder_dataset):
            logger.info("Built dataset is empty. Skipping write out.")
            return None

        logger.info(
            "Building dataset with %d elements" % len(self.builder_dataset)
        )

        dataset = self.dataset_cls.create_empty_dataset(path, description)
        dataset_dir = os.path.dirname(path)
        data_subdir = os.path.join(dataset_dir, dataset._DATA_SUBDIR)
        labels_subdir = os.path.join(dataset_dir, dataset._LABELS_SUBDIR)

        for record in self._dataset:
            data_filename = os.path.basename(record.data_path)
            labels_filename = os.path.basename(record.labels_path)

            # add an incrementing index to the filename until a unique name
            # is found
            data_basename, data_ext = os.path.splitext(data_filename)
            labels_basename, labels_ext = os.path.splitext(labels_filename)
            idx = -1
            while True:
                idx += 1
                unique_appender = "-{}".format(idx)
                data_path = os.path.join(
                    data_subdir,
                    data_basename + unique_appender + data_ext
                )
                if dataset.has_data_with_name(data_path):
                    continue
                labels_path = os.path.join(
                    labels_subdir,
                    labels_basename + unique_appender + labels_ext
                )
                break

<<<<<<< HEAD
            record.build(
                data_path,
                labels_path,
                pretty_print=pretty_print,
                data_method=data_method
            )
            # The `file_method` is irrelevant in this situation as the files
            # are placed directly into the dataset by `record.build()`.
            dataset.add_file(data_path, labels_path)
=======
        with etau.TempDir(tmp_dir_base) as tmp_dir:
            for record in self._dataset:
                data_filename = os.path.basename(record.data_path)
                data_path = os.path.join(tmp_dir, data_filename)
                labels_filename = os.path.basename(record.labels_path)
                labels_path = os.path.join(tmp_dir, labels_filename)

                # add an incrementing index to the filename until a unique name
                # is found
                data_basename, data_ext = os.path.splitext(data_filename)
                labels_basename, labels_ext = os.path.splitext(labels_filename)
                idx = -1
                while dataset.has_data_with_name(data_path):
                    idx += 1
                    unique_appender = "-{}".format(idx)
                    data_path = os.path.join(
                        tmp_dir, data_basename + unique_appender + data_ext)
                    labels_path = os.path.join(
                        tmp_dir, labels_basename + unique_appender + labels_ext)

                record.build(data_path, labels_path, pretty_print=pretty_print)
                dataset.add_file(data_path, labels_path, os.path.basename(
                    record.new_data_path),
                                 os.path.basename(
                                     record.new_labels_path),
                                 move_files=True)
>>>>>>> b551d69c

        dataset.write_manifest(os.path.basename(path))
        return dataset


class LabeledImageDatasetBuilder(LabeledDatasetBuilder):
    '''LabeledDatasetBuilder for images.'''


class LabeledVideoDatasetBuilder(LabeledDatasetBuilder):
    '''LabeledDatasetBuilder for videos.'''


class BuilderDataRecord(BaseDataRecord):
    '''This class is responsible for tracking all of the metadata about a data
    record required for dataset operations on a BuilderDataset.
    '''

    def __init__(self, data_path, labels_path):
        '''Initialize the BuilderDataRecord. The label and data paths cannot
        and should not be modified after initialization.

        Args:
            data_path: path to data file
            labels_path: path to labels json
        '''
        self._data_path = data_path
        self._labels_path = labels_path
        self._new_data_path = None
        self._new_labels_path = None
        self._labels_cls = None
        self._labels_obj = None

    def get_labels(self):
        '''Get the labels in this record..

        Returns:
            an ImageLabels or VideoLabels
        '''
        if self._labels_obj is not None:
            return self._labels_obj
        self._labels_obj = self._labels_cls.from_json(self.labels_path)
        return self._labels_obj

    def set_labels(self, labels):
        '''Set the labels for this record.

        Args:
            labels: ImageLabels or VideoLabels
        '''
        self._labels_obj = labels

    @property
    def data_path(self):
        '''The data path.'''
        return self._data_path

    @property
    def labels_path(self):
        '''The labels path.'''
        return self._labels_path

<<<<<<< HEAD
    def build(self, data_path, labels_path, pretty_print=False,
              data_method=COPY):
=======
    @property
    def new_data_path(self):
        return self._new_data_path if self._new_data_path is not None else self._data_path

    @property
    def new_labels_path(self):
        return self._new_labels_path if self._new_labels_path is not None else self._labels_path

    @new_data_path.setter
    def new_data_path(self, value):
        self._new_data_path = value

    @new_labels_path.setter
    def new_labels_path(self, value):
        self._new_labels_path = value

    def build(self, data_path, labels_path, pretty_print=False):
>>>>>>> b551d69c
        '''Write the transformed labels and data files to dir_path. The
        subclasses BuilderVideoRecord and BuilderDataRecord are responsible for
        writing the data file.

        Args:
            data_path: path to write the data file to
            labels_path: path to write the labels file to
            pretty_print: whether to pretty print JSON. By default, this is
                False
            data_method: how to create the data file, when applicable. The
                default is copy
        '''
        self._build_labels()
        labels = self.get_labels()
        labels.filename = os.path.basename(data_path)
        labels.write_json(labels_path, pretty_print=pretty_print)

        self._build_data(data_path, data_method)

    def copy(self):
        '''Safely copy a record. Only copy should be used when creating new
        records in DatasetTransformers.

        Returns:
            BuilderImageRecord or BuilderVideoRecord
        '''
        return copy.deepcopy(self)

    def attributes(self):
        '''Overrides Serializable.attributes() to provide a custom list of
        attributes to be serialized.

        Returns:
            a list of class attributes to be serialized
        '''
        return super(BuilderDataRecord, self).attributes() + [
            "data_path",
            "labels_path"
        ]

    @classmethod
    def required(cls):
        '''Returns a list of attributes that are required by all instances of
        the data record.
        '''
        return super(BuilderDataRecord, cls).required() + [
            "data_path",
            "labels_path"
        ]

    def prepend_to_name(self, prefix):
        '''Prepends a prefix to the data and label filenames respectively.'''
        self._new_data_path = prefix + '_' + os.path.basename(self._data_path)
        self._new_labels_path = prefix + '_' + os.path.basename(
            self._labels_path)

    def _build_labels(self):
        raise NotImplementedError(
            "subclasses must implement _build_labels()")

    def _build_data(self, data_path, data_method):
        raise NotImplementedError(
            "subclasses must implement _build_data()")


class BuilderImageRecord(BuilderDataRecord):
    '''BuilderDataRecord for images.'''

    def __init__(self, data_path, labels_path):
        '''Creates a BuilderImageRecord instance.

        Args:
            data_path: path to image
            labels_path: path to labels
        '''
        super(BuilderImageRecord, self).__init__(data_path, labels_path)
        self._labels_cls = etai.ImageLabels

    def _build_labels(self):
        return

    def _build_data(self, data_path, data_method):
        data_method(self.data_path, data_path)


class BuilderVideoRecord(BuilderDataRecord):
    '''BuilderDataRecord for video.'''

    def __init__(self, data_path, labels_path, clip_start_frame=1,
                 clip_end_frame=None, duration=None, total_frame_count=None):
        '''Initialize a BuilderVideoRecord with data_path, labels_path, and
        optional metadata about video. Without the optional arguments their
        values will be loaded from the video metadata and the start and end
        frames will default to covering the entire video.

        Args:
            data_path: path to video
            labels_path: path to labels
            clip_start_frame: start frame of the clip
            clip_end_frame: end frame of the clip
            duration: duration (in seconds) of the full video (not the clip)
            total_frame_count: number of frames in full video (not the clip)
        '''
        super(BuilderVideoRecord, self).__init__(data_path, labels_path)
        self.clip_start_frame = clip_start_frame
        self._metadata = None
        if None in [clip_end_frame, duration, total_frame_count]:
            self._init_from_video_metadata(
                clip_end_frame, duration, total_frame_count)
        else:
            self.clip_end_frame = clip_end_frame
            self.duration = duration
            self.total_frame_count = total_frame_count
        self._labels_cls = etav.VideoLabels

    @classmethod
    def optional(cls):
        '''Returns a list of attributes that are optionally included in the
        data record if they are present in the data dictionary.
        '''
        return super(BuilderDataRecord, cls).required() + [
            "clip_start_frame",
            "clip_end_frame",
            "duration",
            "total_frame_count"
        ]

    def _build_labels(self):
        start_frame, end_frame = (self.clip_start_frame, self.clip_end_frame)
        segment = self._labels_cls()
        labels = self.get_labels()
        self.set_labels(segment)
        if not labels:
            return
        for frame_id in range(start_frame, end_frame + 1):
            frame = labels[frame_id]
            new_frame_number = frame.frame_number - start_frame + 1
            if frame.objects:
                segment.add_objects(frame.objects, new_frame_number)
            if frame.attrs:
                segment.add_frame_attributes(frame.attrs, new_frame_number)

    def _init_from_video_metadata(
            self, clip_end_frame, duration, total_frame_count):
        metadata = etav.VideoMetadata.build_for(self.data_path)
        self.total_frame_count = (
                total_frame_count or metadata.total_frame_count)
        self.duration = duration or metadata.duration
        self.clip_end_frame = clip_end_frame or metadata.total_frame_count

    def _build_data(self, data_path, data_method):
        start_frame, end_frame = (self.clip_start_frame, self.clip_end_frame)
        if start_frame == 1 and end_frame == self.total_frame_count:
            data_method(self.data_path, data_path)
        else:
            args = (
                self.data_path,
                etav.FrameRanges([(start_frame, end_frame)])
            )
            with etav.VideoProcessor(*args, out_video_path=data_path) as p:
                for img in p:
                    p.write(img)


class BuilderDataset(DataRecords):
    '''A BuilderDataset is managed by a LabeledDatasetBuilder.
    DatasetTransformers operate on BuilderDatasets.
    '''

    def __init__(self, record_cls):
        super(BuilderDataset, self).__init__(record_cls)


class BuilderImageDataset(BuilderDataset):
    '''A BuilderDataset for images.'''

    def __init__(self, record_cls=BuilderImageRecord):
        super(BuilderImageDataset, self).__init__(record_cls)


class BuilderVideoDataset(BuilderDataset):
    '''A BuilderDataset for videos.'''

    def __init__(self, record_cls=BuilderVideoRecord):
        super(BuilderVideoDataset, self).__init__(record_cls)


class DatasetTransformer(object):
    '''Classes that subclass DatasetTransformer operate on BuilderDatasets
    (BuilderImageDataset or BuilderVideoDataset). Only transform() will be
    called outside the instances of a DatasetTransformer.
    '''

    def transform(self, src):
        '''Transforms a BuilderDataset.

        Args:
            src: a BuilderDataset
        '''
        raise NotImplementedError("subclasses must implement transform()")


class Sampler(DatasetTransformer):
    '''Randomly sample the number of records in the dataset to some number k.

    If the number of records is less than k, then all records are kept, but
    the order is randomized.
    '''

    def __init__(self, k):
        '''Initialize the Samples with k; the number of samples to take.

        Args:
            k: the number of samples to take
        '''
        self.k = k

    def transform(self, src):
        '''Sample from the existing records.

        Args:
            src: a BuilderImageDataset or BuilderVideoDataset
        '''
        src.records = random.sample(
            src.records, min(self.k, len(src.records))
        )


class Balancer(DatasetTransformer):
    '''Balance the the dataset's values of a categorical attribute by removing
    records.

    For example:
        Given a dataset with 10 green cars, 20 blue cars and 15 red cars,
        remove records with blue and red cars until there are the same number
        of each color.

        In this example 'color' is the `attribute_name` and 'car' is the
        `object_label`.
    '''

    _NUM_RANDOM_ITER = 10000
    _BUILDER_RECORD_TO_SCHEMA = [
        (BuilderImageRecord, etai.ImageLabelsSchema),
        (BuilderVideoRecord, etav.VideoLabelsSchema)
    ]

    def __init__(
            self, attribute_name=None, object_label=None, labels_schema=None,
            target_quantile=0.25, negative_power=5, target_count=None,
            target_hard_min=False, algorithm="greedy"):
        '''Creates a Balancer instance.

        Args:
            attribute_name: the name of the attribute to balance by
            object_label: the name of the object label that the attribute_name
                must be nested under. If this is None, it is assumed that the
                attributes are Image/Frame level attrs
            labels_schema: an ImageLabelsSchema or VideoLabelsSchema that
                indicates which attributes, object labels, etc. should be used
                for balancing. This can be specified as an alternative to
                `attribute_name` and `object_label`. Note that labels are not
                altered; this schema just picks out the attributes that are
                used for balancing
            target_quantile: value between [0, 1] to specify what the target
                count per attribute value will be.
                    0.5: will result in the true median
                      0: the minimum value
                It is recommended to set this somewhere between [0, 0.5]. The
                smaller this value is, the closer all values can be balanced,
                at the risk that if some values have particularly low number of
                samples, they dataset will be excessively trimmed
            negative_power: value between [1, inf) that weights the negative
                values (where the count of a value is less than the target)
                when computing the score for a set of indices to remove.
                    1: will weight them the same as positive values
                    2: will square the values
                See `Balancer._solution_score` for more details
            target_count: override target count for each attribute value. If
                provided, target_quantile is ignored
            target_hard_min: whether or not to require that each attribute
                value have at least the target count after balancing
            algorithm: name of the balancing search algorithm. Supported values
                are ["random", "greedy", "simple"]
        '''
        self.attr_name = attribute_name
        self.object_label = object_label
        self.labels_schema = labels_schema
        self.target_quantile = target_quantile
        self.negative_power = negative_power
        self.target_count = target_count
        self.target_hard_min = target_hard_min
        self.algorithm = algorithm

        self._validate()

    def transform(self, src):
        '''Modify the BuilderDataset records by removing records until the
        target attribute is ~roughly~ balanced for each value.

        Args:
            src: a BuilderDataset
        '''
        logger.info("Balancing dataset")

        # STEP 1: Get attribute value(s) for every record
        logger.info("Calculating occurrence matrix...")
        occurrence_matrix, attribute_values, record_idxs = \
            self._get_occurrence_matrix(src.records)
        if not attribute_values:
            return

        # STEP 2: determine target number to remove of each attribute value
        logger.info("Determining target counts...")
        counts = np.sum(occurrence_matrix, axis=1).astype(np.dtype('int'))
        target_count = self._get_target_count(counts)

        # STEP 3: find the records to keep
        logger.info("Calculating which records to keep...")
        keep_idxs = self._get_keep_idxs(
            occurrence_matrix, counts, target_count)

        # STEP 4: modify the list of records
        logger.info("Filtering records...")
        old_records = src.records
        src.clear()
        for ki in keep_idxs:
            src.add(old_records[record_idxs[ki]])

        logger.info("Balancing of dataset complete")

    def _validate(self):
        specified = {
            "attribute_name": self.attr_name is not None,
            "object_label": self.object_label is not None,
            "labels_schema": self.labels_schema is not None
        }

        # The following two patterns of null/non-null arguments are acceptable

        if specified["attribute_name"] and not specified["labels_schema"]:
            return

        if (not specified["attribute_name"] and not specified["object_label"]
                and specified["labels_schema"]):
            return

        # Anything else is unacceptable. Raise a ValueError with the
        # appropriate message.

        if not any(itervalues(specified)):
            raise ValueError("Must specify attribute_name or labels_schema")

        if specified["attribute_name"] and specified["labels_schema"]:
            raise ValueError(
                "Specify only one of attribute_name and labels_schema")

        if not specified["attribute_name"] and specified["object_label"]:
            raise ValueError(
                "Cannot specify object_label without specifying "
                "attribute_name")

        raise AssertionError("Internal logic error")

    def _get_occurrence_matrix(self, records):
        '''Compute occurrence of each attribute value for each class

        Args:
            records: list of BuilderDataRecord's

        Returns:
            A: an N x M occurrence matrix counting the number of instances of
                each attribute value in a record, where:
                    N: length of `values`
                    M: number of records that contain the attribute to balance
            values: list of N strings; one for each unique attribute value
            record_idxs: a list of M integers; each being the index into
                `records` for the corresponding column in A, where:
                    A[i, j] = the number of instances of values[i] in
                              records[record_idxs[j]]
        '''
        helper_list = self._to_helper_list(records)
        record_idxs = [idx for idx, _ in helper_list]

        A = np.zeros((0, len(helper_list)), dtype=np.dtype('uint32'))
        values = []
        for j, (_, attr_values) in enumerate(helper_list):
            for attr_value in attr_values:
                try:
                    i = values.index(attr_value)
                    A[i, j] += 1
                except ValueError:
                    values.append(attr_value)
                    A = np.vstack([
                        A,
                        np.zeros(len(helper_list), dtype=np.dtype('uint32'))
                    ])
                    i = values.index(attr_value)
                    A[i, j] += 1

        return A, values, record_idxs

    def _to_helper_list(self, records):
        '''Recompile the records to a list of counts of each attribute value.

        Args:
            records: list of BuilderDataRecord's

        Returns:
            a list of tuples with two entries:
            ```
                [
                    (record_id, list_of_values),
                    (record_id, list_of_values),
                    (record_id, list_of_values),
                    ...
                ]
            ```
            record_id: integer ID of the corresponding old_record
            list_of_values: list of attribute values for the attribute to be
                balanced, one per unique object, if using objects. For example:
                ["red", "red", "green"] would imply three objects with the
                "color" attribute in this record
        '''
        if not len(records):
            return []

        if self.attr_name is not None:
            return self._to_helper_list_attr_name(records)

        return self._to_helper_list_schema(records)

    def _to_helper_list_attr_name(self, records):
        '''Balancer._to_helper_list when `self.attr_name` is specified.'''
        if isinstance(records[0], BuilderImageRecord):
            if self.object_label:
                return self._to_helper_list_image_objects(records)
            return self._to_helper_list_image(records)

        if isinstance(records[0], BuilderVideoRecord):
            if self.object_label:
                return self._to_helper_list_video_objects(records)
            return self._to_helper_list_video(records)

        raise DatasetTransformerError(
            "Unknown record type: {}".format(
                etau.get_class_name(records[0])
            )
        )

    def _to_helper_list_schema(self, records):
        '''Balancer._to_helper_list when `self.labels_schema` is specified.'''
        self._validate_schema(records)

        if isinstance(records[0], BuilderImageRecord):
            return self._to_helper_list_image_schema(records)

        return self._to_helper_list_video_schema(records)

    def _to_helper_list_image(self, records):
        '''Balancer._to_helper_list for image attributes'''
        helper_list = []

        for i, record in enumerate(records):
            labels = record.get_labels()

            for attr in labels.attrs:
                if attr.name == self.attr_name:
                    helper_list.append((i, [attr.value]))
                    break

        return helper_list

    def _to_helper_list_image_objects(self, records):
        '''Balancer._to_helper_list for object attributes in images'''
        helper_list = []

        for i, record in enumerate(records):
            labels = record.get_labels()
            helper = (i, [])

            for detected_object in labels.objects:
                if detected_object.label != self.object_label:
                    continue

                for attr in detected_object.attrs:
                    if attr.name == self.attr_name:
                        helper[1].append(attr.value)
                        break

            if len(helper[1]):
                helper_list.append(helper)

        return helper_list

    def _to_helper_list_video(self, records):
        '''Balancer._to_helper_list for video attributes'''
        helper_list = []

        for i, record in enumerate(records):
            labels = record.get_labels()
            helper = (i, set())

            for frame_no in labels:
                if (frame_no < record.clip_start_frame or
                        frame_no >= record.clip_end_frame):
                    continue

                frame = labels[frame_no]
                for attr in frame.attrs:
                    if attr.name == self.attr_name:
                        helper[1].add(attr.value)
                        break

            if len(helper[1]):
                helper = (helper[0], list(helper[1]))
                helper_list.append(helper)

        return helper_list

    def _to_helper_list_video_objects(self, records):
        '''Balancer._to_helper_list for object attributes in videos'''
        helper_list = []

        for i, record in enumerate(records):
            labels = record.get_labels()
            NO_ID = 'NO_ID'
            helper_dict = defaultdict(set)

            for frame_no in labels:
                if (frame_no < record.clip_start_frame
                        or frame_no >= record.clip_end_frame):
                    continue

                frame = labels[frame_no]
                for detected_object in frame.objects:
                    if detected_object.label != self.object_label:
                        continue

                    for attr in detected_object.attrs:
                        if attr.name == self.attr_name:
                            obj_idx = (
                                detected_object.index
                                if detected_object.index is not None
                                else NO_ID
                            )

                            helper_dict[obj_idx].add(attr.value)

                            break

            # At this point, the keys of helper dict are unique
            # object indices for objects of type self.object_label.
            # The values are unique attribute values for self.attr_name.

            if len(helper_dict):
                helper = (i, [])
                for s in helper_dict.values():
                    helper[1].extend(s)
                helper_list.append(helper)

        return helper_list

    def _validate_schema(self, records):
        '''Checks that `self.labels_schema` and `records` are compatible.

        Args:
            records: list of BuilderDataRecords to be balanced
        '''
        for build_rec_cls, schema_cls in self._BUILDER_RECORD_TO_SCHEMA:
            if isinstance(records[0], build_rec_cls) and not isinstance(
                    self.labels_schema, schema_cls):
                raise TypeError(
                    "Expected self.labels_schema to be an instance of '%s' "
                    "since builder records are instances of '%s'" % (
                        etau.get_class_name(schema_cls),
                        etau.get_class_name(build_rec_cls)
                    )
                )

            if isinstance(records[0], build_rec_cls):
                break
        else:
            raise DatasetTransformerError(
                "Unknown record type: '%s'" % etau.get_class_name(records[0])
            )

    def _to_helper_list_image_schema(self, records):
        '''Balancer._to_helper_list when an ImageLabelsSchema is given.'''
        helper_list = []

        for i, record in enumerate(records):
            labels = record.get_labels()
            helper = (i, [])

            for attr in labels.attrs:
                if self.labels_schema.is_valid_image_attribute(attr):
                    helper[1].append(
                        ("image_attribute", attr.name, attr.value)
                    )

            for detected_object in labels.objects:
                if not self.labels_schema.is_valid_object_label(
                        detected_object.label):
                    continue

                for attr in detected_object.attrs:
                    if self.labels_schema.is_valid_object_attribute(
                            detected_object.label, attr):
                        helper[1].append(
                            ("object_attribute", detected_object.label,
                             attr.name, attr.value)
                        )

            if len(helper[1]):
                helper_list.append(helper)

        return helper_list

    def _to_helper_list_video_schema(self, records):
        '''Balancer._to_helper_list when an VideoLabelsSchema is given.'''
        helper_list = []

        for i, record in enumerate(records):
            labels = record.get_labels()
            helper = (i, [])
            helper_dict = defaultdict(set)

            for attr in labels.attrs:
                if self.labels_schema.is_valid_video_attribute(attr):
                    helper[1].append(
                        ("video_attribute", attr.name, attr.value)
                    )

            for frame_no in labels:
                if (frame_no < record.clip_start_frame
                        or frame_no >= record.clip_end_frame):
                    continue

                frame = labels[frame_no]
                for attr in frame.attrs:
                    if self.labels_schema.is_valid_frame_attribute(attr):
                        helper[1].append(
                            ("frame_attribute", attr.name, attr.value)
                        )

                for obj in frame.objects:
                    if not self.labels_schema.is_valid_object_label(
                            obj.label):
                        continue

                    for attr in obj.attrs:
                        if self.labels_schema.is_valid_object_attribute(
                                obj.label, attr):
                            helper_dict[(obj.label, obj.index)].add(
                                (attr.name, attr.value)
                            )

            for (label, _), attr_set in iteritems(helper_dict):
                for name, value in attr_set:
                    helper[1].append(
                        ("object_attribute", label, name, value)
                    )

            if len(helper[1]):
                helper_list.append(helper)

        return helper_list

    def _get_target_count(self, counts):
        '''Compute the target count that we'd like to balance each value to.

        Args:
            counts: a vector of original counts for each value

        Returns:
            the target value
        '''
        if self.target_count:
            return self.target_count
        return int(np.quantile(counts, self.target_quantile))

    def _get_keep_idxs(self, A, counts, target_count):
        '''This function chooses the set of records to keep (and remove).

        There's still plenty of potential for testing and improvement here.

        This problem can be posed as:

            ```
            minimize \|Ax - b\|
            subject to:
                x[i] is an element of [0, 1]
            ```

        and different algorithms may be substituted in.

        Args:
            A: the occurrence matrix from `Balancer._get_occurrence_matrix`
            counts: the vector of original counts for each value
            target_count: the target value

        Returns:
            a list of integer indices to keep
        '''
        b = counts - target_count

        if self.algorithm == "random":
            x = self._random(A, b)
        elif self.algorithm == "greedy":
            x = self._greedy(A, b)
        elif self.algorithm == "simple":
            x = self._simple(A, b)
        else:
            raise ValueError(
                "Unknown balancing algorithm '{}'".format(self.algorithm))

        if self.target_hard_min:
            x = self._add_to_meet_minimum_count(x, A, target_count)

        return np.where(x == 0)[0]

    def _random(self, A, b):
        '''A random search algorithm for finding the indices to omit.

        Args:
            A: the occurrence matrix
            b: the target vector to match

        Returns:
            x: the solution vector, where `x[j] == 1` --> omit the j'th record
        '''
        best_x = np.zeros(A.shape[1], dtype=np.dtype("int"))
        best_score = self._solution_score(b - np.dot(A, best_x))

        random.seed(1)
        for _ in range(self._NUM_RANDOM_ITER):
            i = random.choice(np.where(best_x == 0)[0])
            cur_x = best_x.copy()
            cur_x[i] = 1
            cur_score = self._solution_score(b - np.dot(A, cur_x))
            if cur_score < best_score:
                best_score = cur_score
                best_x = cur_x

        return best_x

    def _greedy(self, A, b):
        '''A greedy search algorithm for finding the indices to omit.

        Args:
            A: the occurrence matrix
            b: the target vector to match

        Returns:
            x: the solution vector, where `x[j] == 1` --> omit the j'th record
        '''
        best_x = np.zeros(A.shape[1], dtype=np.dtype('int'))
        best_score = self._solution_score(b - np.dot(A, best_x))
        w = np.where(best_x == 0)[0]

        while len(w):
            x_matrix = np.zeros((len(best_x), len(w)), dtype=np.dtype('int'))
            for idx, val in enumerate(w):
                x_matrix[:, idx] = best_x
                x_matrix[val, idx] = 1
            Y = np.expand_dims(b, axis=1) - np.dot(A, x_matrix)

            cur_scores = self._solution_score(Y.T)

            i = np.argmin(cur_scores)

            if cur_scores[i] >= best_score:
                break

            best_score = cur_scores[i]
            best_x = x_matrix[:, i]
            w = np.where(best_x == 0)[0]

        return best_x

    def _simple(self, A, b):
        '''This algorithm for finding the indices to omit just goes through
        each class and adds records minimally such that the class has count
        equal to the target.

        Args:
            A: the occurrence matrix
            b: the target vector to match

        Returns:
            x: the solution vector, where `x[j] == 1` --> omit the j'th record
        '''
        x = np.ones(A.shape[1], dtype="int")
        counts = np.dot(A, x)
        dropped_counts = counts.copy()

        # Go through attributes from lowest to highest count and try to
        # minimally add records to get the target for that attribute
        for attr_idx in np.argsort(counts):
            # We can only decrease the dropped counts for this attribute
            # by changing some 1's to 0's in `x`. Therefore, if
            # `dropped_counts[attr_idx]` is already less than or equal
            # to the target, then do nothing.
            attr_target = b[attr_idx]
            if dropped_counts[attr_idx] <= attr_target:
                continue

            # We can change some set of 1's in `x` to 0's, but not vice
            # versa.  Create an array of the counts for this attribute,
            # for records for which `x` contains a 1.
            dropped_counts_for_attr = A[attr_idx, :] * x

            # Right now, `dropped_counts_for_attr.sum()` would give a
            # a number equal to `dropped_counts[attr_idx]`. We want to
            # find which elements of `dropped_counts_for_attr` can be
            # removed so that `dropped_counts_for_attr.sum()` is equal
            # to `attr_target`. Sort `dropped_counts_for_attr` in
            # descending order and drop elements as long as that won't
            # make the sum go below attr_target.
            new_dropped_counts = dropped_counts[attr_idx]
            indices_to_remove = []
            for record_idx in np.flip(np.argsort(dropped_counts_for_attr)):
                if new_dropped_counts <= attr_target:
                    break

                count = dropped_counts_for_attr[record_idx]
                if count == 0 or new_dropped_counts - count < attr_target:
                    # Don't want to explicitly remove records with 0 counts
                    # for this attribute since it won't help us reach the
                    # object of `attr_target` for this attribute, and may
                    # affect other attributes.
                    continue

                # Remove this count
                indices_to_remove.append(record_idx)
                new_dropped_counts -= count

            # Update `x` and `dropped_counts`
            x[indices_to_remove] = 0
            dropped_counts = np.dot(A, x)

        return x

    def _solution_score(self, vector):
        '''Compute the score for a vector (smaller is better). This is a custom
        scoring function that sorta computes the L1 norm for positive values
        and the L<X> norm for negative values where <X> is self.negative_power.

        Larger self.negative_power puts more weight on not reducing the count
        of any attribute values that are already below the target.

        Args:
            vector: `vector of counts` - `target count`

        Returns:
            a relative score value, where smaller --> better
        '''
        v_pos = np.maximum(vector, 0)
        v_neg = np.abs(np.minimum(vector, 0))
        vector2 = v_pos + (v_neg ** self.negative_power)
        try:
            return np.sum(vector2, axis=1)
        except np.AxisError:
            return np.sum(vector2)

    @staticmethod
    def _add_to_meet_minimum_count(x, A, target_count):
        '''Add more indices to `keep_idxs` so that the count for every
        attribute value is at least equal to `target_count`.

        If for some attribute values, there are fewer than `target_count`
        instances in the whole dataset, every record containing those
        attribute values will be added.

        Args:
            x: an array of shape (M,) containing 1's or 0's, indicating which
                records are being omitted
            A: the N x M occurrence matrix generated by
                `self._get_occurrence_matrix()`
            target_count: an integer giving the desired count for each value

        Returns:
            x_out: an array of shape (M,) containing 1's or 0's, indicating
                records to omit. All entries that were 0 in the input `x` will
                also be 0 in `x_out`, and some entries that were 1 in `x` may
                be 0 in `x_out` as well, such that the total count for each
                value is at least `target_count`
        '''
        x_out = x.copy()
        current_counts = np.dot(A, 1 - x_out).astype("int")
        omitted_idxs = np.where(x_out == 1)[0]

        total_counts = np.dot(A, np.ones(x_out.shape)).astype("int")
        # If the total count in the entire dataset for a value is less than
        # `target_count`, then the target for that value should be its total
        # count
        target_vec = np.minimum(total_counts, target_count)

        random.shuffle(omitted_idxs)
        for candidate_idx in omitted_idxs:
            if not (current_counts < target_vec).any():
                # All counts meet the minimum
                break

            additional_counts = A[:, candidate_idx]
            # If keeping this index would increase the counts for any
            # value that doesn't meet the minimum, then keep this index
            if (additional_counts[current_counts < target_vec] > 0).any():
                x_out[candidate_idx] = 0
                current_counts += additional_counts

        return x_out


class SchemaFilter(DatasetTransformer):
    '''Filter all labels in the dataset by the provided schema. If the schema
    is None, no filtering is done.
    '''

    def __init__(self, schema, remove_objects_without_attrs=False,
                 object_labels_to_filter=None, prune_empty=True):
        '''Initialize the SchemaFilter

        Args:
            schema: a VideoLabelsSchema or ImageLabelsSchema
            remove_objects_without_attrs: whether to remove objects with no
                attributes, after filtering. Use the `object_labels_to_filter`
                argument to control which object labels are filtered. By
                default, this is False
            object_labels_to_filter: an optional list of DetectedObject label
                strings to which to restrict attention when filtering. If None,
                all objects are filtered
            prune_empty: whether to remove records from the dataset whose
                labels are empty after filtering. By default, this is True
        '''
        self.schema = schema
        self.remove_objects_without_attrs = remove_objects_without_attrs
        self.object_labels_to_filter = object_labels_to_filter
        self.prune_empty = prune_empty

    def transform(self, src):
        '''Filter all records in src. If the schema is None, no filtering is
        done.

        Args:
            src: a BuilderImageDataset or BuilderVideoDataset
        '''
        if self.schema is None:
            return
        old_records = src.records
        src.clear()
        for record in old_records:
            labels = record.get_labels()

            # filter by schema
            labels.filter_by_schema(self.schema)

            # filter objects that don't have attributes
            if self.remove_objects_without_attrs:
                labels.remove_objects_without_attrs(
                    labels=self.object_labels_to_filter)

            # add the filtered record to the new dataset
            if not self.prune_empty or not labels.is_empty:
                record.set_labels(labels)
                src.add(record)


class Clipper(DatasetTransformer):
    '''Clip longer videos into shorter ones, and sample at some stride step.'''

    def __init__(self, clip_len, stride_len, min_clip_len):
        '''Creates a Clipper instance.

        min_clip_len determines whether remainders are included or not.

        Args:
            clip_len: number of frames per clip, must be > 0
            stride_len: stride (step size), must be > 0
            min_clip_len: minimum number of frames allowed, must be > 0 and
                less than clip_len
        '''
        self.clip_len = int(clip_len)
        self.stride_len = int(stride_len)
        self.min_clip_len = int(min_clip_len)
        bad_args = self.clip_len < 1 or self.stride_len < 1
        bad_args = bad_args or self.min_clip_len < 1
        bad_args = bad_args or self.min_clip_len > self.clip_len
        if bad_args:
            raise DatasetTransformerError("Bad args provided to Clipper")

    def transform(self, src):
        '''Create the new record list made of clipped records from the old
        records list.

        Args:
            src: a BuilderVideoDataset
        '''
        if not isinstance(src, BuilderVideoDataset):
            raise DatasetTransformerError(
                "Clipper transform can only operate on BuilderVideoDatasets")
        old_records = src.records
        src.clear()
        for record in old_records:
            start_frame = record.clip_start_frame
            while start_frame <= record.clip_end_frame:
                end_frame = start_frame + self.clip_len - 1
                if end_frame > record.clip_end_frame:
                    end_frame = record.clip_end_frame
                    clip_duration = int(end_frame - start_frame + 1)
                    if clip_duration < self.min_clip_len:
                        break
                self._add_clipping(start_frame, end_frame, record, src.records)
                start_frame += self.stride_len

    @staticmethod
    def _add_clipping(start_frame, end_frame, old_record, records):
        new_record = old_record.copy()
        new_record.clip_start_frame = start_frame
        new_record.clip_end_frame = end_frame
        records.append(new_record)


class EmptyLabels(DatasetTransformer):
    '''Assign empty labels to all records.'''

    def transform(self, src):
        '''Assign empty labels to all records.

        Args:
            src: a BuilderDataRecord
        '''
        if not src:
            return

        labels_cls = src.records[0].get_labels().__class__

        for record in src:
            record.set_labels(labels_cls())


class Merger(DatasetTransformer):
    '''Merges another dataset into the existing dataset.'''

    def __init__(self, dataset_builder, prepend_dataset_name=True):
        '''Creates a Merger instance.

        Args:
            dataset_builder: a LabeledDatasetBuilder instance for the dataset
                to be merged with the existing one
            prepend_dataset_name: This flag enables an option to prepend both
                the data and labels filepaths with the folder name containing
                the original files. E.g. /path/to/dataset001/data/001-123.mp4 =>
                /new_directory/data/dataset001_001-123
        '''
        self._builder_dataset_to_merge = dataset_builder.builder_dataset
        self.prepend_dataset_name = prepend_dataset_name

    def transform(self, src):
        '''Merges the given BuilderDataset into this instance.

        Args:
            src: a BuilderDataset
        '''
        if self._builder_dataset_to_merge.record_cls != src.record_cls:
            raise DatasetTransformerError(
                "BuilderDatasets have different record_cls types: "
                "src.record_cls = %s, to_merge.record_cls = %s" % (
                    etau.get_class_name(src.record_cls),
                    etau.get_class_name(
                        self._builder_dataset_to_merge.record_cls)
                )
            )

        if self.prepend_dataset_name:
            for record in self._builder_dataset_to_merge.records:
                base = _get_dataset_name(record.data_path)
                record.prepend_to_name(prefix=base)

        src.add_container(self._builder_dataset_to_merge)


class PrependDatasetNameToRecords(DatasetTransformer):
    ''' Given a labeled dataset, this transformation prepends the dataset name
    followed by an underscore to all data and label files in the dataset.
    E.g. mydataset/data/vid.mp4 is now mydataset/data/mydataset_vid.mp4
    '''

    def transform(self, src):
        '''Prepends the dataset name and an underscore to all records in the
        dataset

        Args:
            src: a BuilderDataset
        '''
        for i in range(len(src.records)):
            base = _get_dataset_name(src.records[i].data_path)
            src.records[i].prepend_to_name(prefix=base)


class FilterByFilename(DatasetTransformer):
    '''Filters data from a dataset using a filename blacklist.'''

    def __init__(self, filename_blacklist):
        '''Creates a FilterByFilename instance.

        Args:
            filename_blacklist: a list of data filenames to filter out
        '''
        self._files_to_remove = set(filename_blacklist)

    def transform(self, src):
        '''Removes data with filenames that match the blacklist.

        Args:
            src: a BuilderDataset
        '''
        src.cull_with_function(
            "data_path",
            lambda path: os.path.basename(
                path) not in self._files_to_remove
        )


class FilterByFilenameRegex(DatasetTransformer):
    '''Filters data from a dataset using a regex blacklist for filenames.'''

    def __init__(self, filename_regex_blacklist):
        '''Creates a FilterByFilenameRegex instance.

        Args:
            filename_regex_blacklist: a list of data filename regexes to filter
                out
        '''
        self._regex_blacklist = [
            re.compile(s) for s in filename_regex_blacklist]

    def transform(self, src):
        '''Removes data with filenames that match the regex blacklist.

        Args:
            src: a BuilderDataset
        '''
        src.cull_with_function(
            "data_path",
            lambda path: not any(
                rgx.match(os.path.basename(path))
                for rgx in self._regex_blacklist)
        )


class FilterByPath(DatasetTransformer):
    '''Filters data from a dataset using a full path blacklist.'''

    def __init__(self, full_path_blacklist):
        '''Creates a FilterByPath instance.

        Args:
            full_path_blacklist: a list of full paths to data files to filter
                out
        '''
        self._paths_to_remove = {
            os.path.abspath(path) for path in full_path_blacklist}

    def transform(self, src):
        '''Removes data with full paths that match the blacklist.

        Args:
            src: a BuilderDataset
        '''
        src.cull_with_function(
            "data_path",
            lambda path: os.path.abspath(
                path) not in self._paths_to_remove
        )


class DatasetTransformerError(Exception):
    '''Exception raised when there is an error in a DatasetTransformer'''
    pass<|MERGE_RESOLUTION|>--- conflicted
+++ resolved
@@ -445,8 +445,8 @@
 def _get_dataset_name(path):
     ''' Given a filepath to a specific data or label file in a labeled dataset,
     this will return the dataset name determined by the containing folder.
-    
-    E.g. => /datasets/special-dataset-1/labels/vid-1.json 
+
+    E.g. => /datasets/special-dataset-1/labels/vid-1.json
     returns 'special-dataset-1'
     '''
     base = os.path.basename(os.path.dirname(os.path.dirname(path)))
@@ -696,7 +696,6 @@
         data_file = os.path.basename(data_path)
         return data_file in self._data_to_labels_map
 
-<<<<<<< HEAD
     def _parse_file_methods(self, file_method):
         if isinstance(file_method, tuple) and len(file_method) == 2:
             data_method, labels_method = file_method
@@ -709,29 +708,22 @@
 
         return _FILE_METHODS_MAP[data_method], _FILE_METHODS_MAP[labels_method]
 
-    def add_file(self, data_path, labels_path, file_method=COPY,
-=======
-    def add_file(self, data_path, labels_path=None, new_data_path=None,
-                 new_labels_path=None, move_files=False,
->>>>>>> b551d69c
+    def add_file(self, data_path, labels_path=None, new_data_filename=None,
+                 new_labels_filename=None, file_method=COPY,
                  error_on_duplicates=False):
         '''Adds a single data file and its labels file to this dataset.
 
         Args:
             data_path: path to data file to be added
             labels_path: path to corresponding labels file to be added
-<<<<<<< HEAD
+            new_data_filename: optional filename for the data file to be
+                renamed to
+            new_labels_filename: optional filename for the labels file to be
+                renamed to
             file_method: how to add the files to the dataset. One of "copy",
                 "link", "move", or "symlink". A tuple, e.g. `("move", "copy")`,
                 may be used as well to move data files and copy labels files,
                 for example. The default is "copy"
-=======
-            new_data_path: optional filename for the data file to be renamed to
-            new_labels_path: optional filename for the labels file to be renamed to
-            move_files: whether to move the files from their original
-                location into the dataset directory. If False, files
-                are copied into the dataset directory.
->>>>>>> b551d69c
             error_on_duplicates: whether to raise an error if the file
                 at `data_path` has the same filename as an existing
                 data file in the dataset. If this is set to `False`, the
@@ -751,55 +743,34 @@
                              % os.path.basename(data_path))
 
         data_subdir = os.path.join(self.data_dir, self._DATA_SUBDIR)
-        new_data_file = os.path.basename(data_path)
+        if new_data_filename is not None:
+            new_data_filename = os.path.basename(data_path)
 
         labels_subdir = os.path.join(self.data_dir, self._LABELS_SUBDIR)
-        new_labels_file = os.path.basename(labels_path)
+        if new_labels_filename is not None:
+            new_labels_filename = os.path.basename(data_path)
 
         data_method, labels_method = self._parse_file_methods(file_method)
 
-        if os.path.dirname(data_path) != data_subdir:
-<<<<<<< HEAD
-            new_data_path = os.path.join(data_subdir, new_data_file)
+        new_data_path = os.path.join(data_subdir, new_data_filename)
+        if data_path != new_data_path:
             data_method(data_path, new_data_path)
-        if os.path.dirname(labels_path) != labels_subdir:
-            new_labels_path = os.path.join(labels_subdir, new_labels_file)
+
+        new_labels_path = os.path.join(labels_subdir, new_labels_filename)
+        if labels_path != new_labels_path:
             labels_method(labels_path, new_labels_path)
 
-=======
-            # Rename the file if needed
-            if new_data_path is not None:
-                data_subdir = os.path.join(data_subdir, new_data_path)
-            # Move the file
-            if move_files:
-                etau.move_file(data_path, data_subdir)
-            else:
-                etau.copy_file(data_path, os.path.join(data_subdir,
-                                                       new_data_path))
-        if os.path.dirname(labels_path) != labels_subdir:
-            # Rename the file if needed
-            if new_labels_path is not None:
-                labels_subdir = os.path.join(labels_subdir, new_labels_path)
-            # Move the file
-            if move_files:
-                etau.move_file(labels_path, labels_subdir)
-            else:
-                etau.copy_file(labels_path, labels_subdir)
-
-        new_data_file = os.path.basename(new_data_path)
-        new_labels_file = os.path.basename(new_labels_path)
->>>>>>> b551d69c
         # First remove any other records with the same data filename
         self.dataset_index.cull_with_function(
-            lambda record: os.path.basename(record.data) != new_data_file)
+            lambda record: os.path.basename(record.data) != new_data_filename)
         self.dataset_index.append(
             LabeledDataRecord(
-                os.path.join(self._DATA_SUBDIR, new_data_file),
-                os.path.join(self._LABELS_SUBDIR, new_labels_file)
+                os.path.join(self._DATA_SUBDIR, new_data_filename),
+                os.path.join(self._LABELS_SUBDIR, new_labels_filename)
             )
         )
 
-        self._data_to_labels_map[new_data_file] = new_labels_file
+        self._data_to_labels_map[new_data_filename] = new_labels_filename
 
         return self
 
@@ -1810,8 +1781,9 @@
                 this is False
             data_method: how to add the data files to the dataset, when
                 applicable. If clipping is required, this option is ignored,
-                for example. One of "copy", "link", "move", or "symlink". Labels
-                files are written from their class instances and do not apply.
+                for example. One of "copy", "link", "move", or "symlink".
+                Labels files are written from their class instances and do not
+                apply.
 
         Returns:
             a LabeledDataset
@@ -1863,44 +1835,16 @@
                 )
                 break
 
-<<<<<<< HEAD
             record.build(
                 data_path,
                 labels_path,
                 pretty_print=pretty_print,
                 data_method=data_method
             )
+
             # The `file_method` is irrelevant in this situation as the files
             # are placed directly into the dataset by `record.build()`.
             dataset.add_file(data_path, labels_path)
-=======
-        with etau.TempDir(tmp_dir_base) as tmp_dir:
-            for record in self._dataset:
-                data_filename = os.path.basename(record.data_path)
-                data_path = os.path.join(tmp_dir, data_filename)
-                labels_filename = os.path.basename(record.labels_path)
-                labels_path = os.path.join(tmp_dir, labels_filename)
-
-                # add an incrementing index to the filename until a unique name
-                # is found
-                data_basename, data_ext = os.path.splitext(data_filename)
-                labels_basename, labels_ext = os.path.splitext(labels_filename)
-                idx = -1
-                while dataset.has_data_with_name(data_path):
-                    idx += 1
-                    unique_appender = "-{}".format(idx)
-                    data_path = os.path.join(
-                        tmp_dir, data_basename + unique_appender + data_ext)
-                    labels_path = os.path.join(
-                        tmp_dir, labels_basename + unique_appender + labels_ext)
-
-                record.build(data_path, labels_path, pretty_print=pretty_print)
-                dataset.add_file(data_path, labels_path, os.path.basename(
-                    record.new_data_path),
-                                 os.path.basename(
-                                     record.new_labels_path),
-                                 move_files=True)
->>>>>>> b551d69c
 
         dataset.write_manifest(os.path.basename(path))
         return dataset
@@ -1963,17 +1907,17 @@
         '''The labels path.'''
         return self._labels_path
 
-<<<<<<< HEAD
-    def build(self, data_path, labels_path, pretty_print=False,
-              data_method=COPY):
-=======
     @property
     def new_data_path(self):
-        return self._new_data_path if self._new_data_path is not None else self._data_path
+        if self._new_data_path is not None:
+            return self._new_data_path
+        return self._data_path
 
     @property
     def new_labels_path(self):
-        return self._new_labels_path if self._new_labels_path is not None else self._labels_path
+        if self._new_labels_path is not None:
+            return self._new_labels_path
+        return self._labels_path
 
     @new_data_path.setter
     def new_data_path(self, value):
@@ -1983,8 +1927,8 @@
     def new_labels_path(self, value):
         self._new_labels_path = value
 
-    def build(self, data_path, labels_path, pretty_print=False):
->>>>>>> b551d69c
+    def build(self, data_path, labels_path, pretty_print=False,
+              data_method=COPY):
         '''Write the transformed labels and data files to dir_path. The
         subclasses BuilderVideoRecord and BuilderDataRecord are responsible for
         writing the data file.
@@ -3038,8 +2982,8 @@
                 to be merged with the existing one
             prepend_dataset_name: This flag enables an option to prepend both
                 the data and labels filepaths with the folder name containing
-                the original files. E.g. /path/to/dataset001/data/001-123.mp4 =>
-                /new_directory/data/dataset001_001-123
+                the original files. E.g. /path/to/dataset001/data/001-123.mp4
+                =>/new_directory/data/dataset001_001-123
         '''
         self._builder_dataset_to_merge = dataset_builder.builder_dataset
         self.prepend_dataset_name = prepend_dataset_name
