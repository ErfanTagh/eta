'''
Core infrastructure for managing models across local and remote storage.

See `docs/models_dev_guide.md` for detailed information about the design of
the ETA model management system.

Copyright 2018, Voxel51, Inc.
voxel51.com

Brian Moore, brian@voxel51.com
'''
# pragma pylint: disable=redefined-builtin
# pragma pylint: disable=unused-wildcard-import
# pragma pylint: disable=wildcard-import
from __future__ import absolute_import
from __future__ import division
from __future__ import print_function
from __future__ import unicode_literals
from builtins import *
from future.utils import iteritems, itervalues
# pragma pylint: enable=redefined-builtin
# pragma pylint: enable=unused-wildcard-import
# pragma pylint: enable=wildcard-import

from collections import defaultdict
import dill as pickle
from distutils.version import LooseVersion
import logging
import os

import numpy as np

import eta
import eta.constants as etac
from eta.core.config import Config, Configurable
from eta.core.serial import Serializable
import eta.core.utils as etau
import eta.core.web as etaw


logger = logging.getLogger(__name__)


MODELS_MANIFEST_JSON = "manifest.json"


def list_models(downloaded_only=False):
    '''Returns a list of all models on the models search path.

    Args:
        downloaded_only: whether to only include models that are currently
            downloaded. By default, this is False

    Returns:
        a list of model names (with "@<ver>" strings, if any)
    '''
    models = _list_models(downloaded_only=downloaded_only)[0]
    return sorted(list(models.keys()))


def list_models_in_directory(models_dir, downloaded_only=False):
    '''Returns a list of all models in the given directory.

    Args:
        models_dir: the models directory
        downloaded_only: whether to only include models that are currently
            downloaded. By default, this is False

    Returns:
        a list of model names (with "@<ver>" strings, if any)

    Raises:
        ModelError: if the directory was not a valid models directory
    '''
    manifest = ModelsManifest.from_dir(models_dir)
    return sorted([
        model.name for model in manifest
        if not downloaded_only or model.is_in_dir(models_dir)
    ])


def find_model(name):
    '''Finds the given model, which must appear in a ModelsManifest in one of
    the `eta.config.models_dirs` directories.

    Note that the model might not actually exist at the returned model path.
    To download it, use `download_model()`.

    Args:
        name: the name of the model, which can have "@<ver>" appended to refer
            to a specific version of the model. If no version is specified, the
            latest version of the model is assumed

    Returns:
        the full path to the model file (which might not exist if it hasn't
            been downloaded yet)

    Raises:
        ModelError: if the model could not be found
    '''
    model, models_dir, _ = _find_model(name)
    return model.get_path_in_dir(models_dir)


def find_all_models(downloaded_only=False):
    '''Finds all models on the models search path.

    Args:
        downloaded_only: whether to only include models that are currently
            downloaded. By default, this is False

    Returns:
        a dictionary mapping model names (with "@<ver>" strings, if any) to
            full paths to the model files
    '''
    models = _list_models(downloaded_only=downloaded_only)[0]
    return {
        name: md[0].get_path_in_dir(md[1])
        for name, md in iteritems(models)
    }


def is_model_downloaded(name):
    '''Determines whether the given model is downloaded.

    Args:
        name: the name of the model, which can have "@<ver>" appended to refer
            to a specific version of the model. If no version is specified, the
            latest version of the model is assumed

    Returns:
        True/False whether the model is downloaded

    Raises:
        ModelError: if the model could not be found
    '''
    model, models_dir, _ = _find_model(name)
    return model.is_in_dir(models_dir)


def download_model(name, force=False):
    '''Downloads the given model, if necessary.

    If the download is forced, the local copy of the model will be overwitten
    if it exists.

    Args:
        name: the name of the model, which can have "@<ver>" appended to refer
            to a specific version of the model. If no version is specified, the
            latest version of the model is assumed
        force: whether to force download the model. If True, the model is
            always downloaded. If False, the model is only downloaded if
            necessary. The default is False

    Returns:
        the path to the downloaded model

    Raises:
        ModelError: if the model could not be found
    '''
    model, models_dir, _ = _find_model(name)
    model_path = model.get_path_in_dir(models_dir)
    model.manager.download_model(model_path, force=force)
    return model_path


def flush_model(name):
    '''Deletes the local copy of the given model, if necessary.

    The models is not removed from its associated manifest and can be
    downloaded again at any time.

    Args:
        name: the name of the model, which can have "@<ver>" appended to refer
            to a specific version of the model. If no version is specified, the
            latest version of the model is assumed

    Raises:
        ModelError: if the model could not be found
    '''
    model, models_dir, _ = _find_model(name)
    if model.is_in_dir(models_dir):
        _delete_model_from_dir(model, models_dir)


def flush_old_models():
    '''Deletes local copies of any old models, i.e. models for which the number
    of versions stored on disk exceeds `eta.config.max_model_versions_to_keep`.

    The models are not removed from their associated manifests and can be
    downloaded again at any time.
    '''
    max_vers = eta.config.max_model_versions_to_keep
    if max_vers < 0:
        # No flushing required
        return

    # Get downloaded models
    downloaded_models = _list_models(downloaded_only=True)[0]

    # Group by base name
    bmodels = defaultdict(list)
    for model, mdir in itervalues(downloaded_models):
        bmodels[model.base_name].append((model, mdir))

    # Sort by version (newest first)
    bmodels = {
        k: sorted(v, reverse=True, key=lambda vi: vi[0].comp_version)
        for k, v in iteritems(bmodels)
    }

    # Flush old models
    for base_name, models_list in iteritems(bmodels):
        num_to_flush = len(models_list) - max_vers
        if num_to_flush > 0:
            logger.info(
                "*** Flushing %d old version(s) of model '%s'",
                num_to_flush, base_name)
            for model, models_dir in reversed(models_list[max_vers:]):
                _delete_model_from_dir(model, models_dir)


def flush_models_directory(models_dir):
    '''Deletes the local copies of all models in the given models directory.

    The models are not removed from their associated manifests and can be
    downloaded again at any time.

    Args:
        models_dir: the models directory

    Raises:
        ModelError: if the directory contains no models manifest
    '''
    _warn_if_not_on_search_path(models_dir)
    for model in ModelsManifest.from_dir(models_dir):
        if model.is_in_dir(models_dir):
            _delete_model_from_dir(model, models_dir)


def flush_all_models():
    '''Deletes all local copies of all models on the models search path.

    The models are not removed from their associated manifests and can be
    downloaded again at any time.
    '''
    for models_dir in _get_models_search_path():
        flush_models_directory(models_dir)


def init_models_dir(new_models_dir):
    '''Initializes the given directory as a models directory by creating an
    empty models manifest file for it.

    The directory is created if necessary.

    Note that the directory is not automatically added to your models search
    path, so models in this directory will not be findable until you update
    your ETA config.

    Args:
        new_models_dir: the directory to initialize

    Raises:
        ModelError: if the models directory is already initialized
    '''
    if ModelsManifest.dir_has_manifest(new_models_dir):
        raise ModelError(
            "Directory '%s' already has a models manifest", new_models_dir)

    logger.info("Initializing new models directory '%s'", new_models_dir)
    manifest = ModelsManifest()
    manifest.write_to_dir(new_models_dir)


def publish_public_model(
        name, google_drive_id, description=None, base_filename=None,
        models_dir=None):
    '''Publishes a new model to the public ETA model registry.

    This function assumes that the model has been uploaded to Google Drive by
    an ETA administrator and that you have the ID of the file to provide here.

    This function performs the following actions:
        - recommends a base filename and models directory, if necessary
        - performs a dry run of the model registration process to check for
            potential problems
        - registers the model in the manifest of its models directory

    The keyword arguments `base_filename` and `models_dir` configure the
    filename (version information is added automatically) and models directory,
    respectively, to use when downloading the model. If you are uploading a
    new version of an existing model, these arguments can be omitted and the
    same values are inherited from the most recent version of the model. If
    this is a brand new model, the `base_filename` is required, and if a
    `models_dir` is not provided, the first directory on your models path will
    be used by default.

    If the specified models directory does not have a models manifest file, one
    is created. Note that new models directories are not automatically added to
    your models search path, so models in a newly initialized directory will
    not be findable until you add the directory to your models search path.

    Args:
        name: a name for the model, which can optionally have "@<ver>" appended
            to assign a version to the model
        google_drive_id: the ID of the model file in Google Drive
        description: an optional description for the model
        base_filename: an optional base filename to use when writing the model
            to disk. By default, a value is inferred as explained above
        models_dir: an optional directory in which to register the model. By
            default, a value is inferred as explained above

    Raises:
        ModelError: if the publishing failed for any reason
    '''
    # Recommend paths if necessary
    base_filename, models_dir = recommend_paths_for_model(
        name, base_filename=base_filename, models_dir=models_dir)

    # Perform a dry run of the model registration
    register_model_dry_run(name, base_filename, models_dir)

    # Construct model manager instance for model
    config = ETAModelManagerConfig({"google_drive_id": google_drive_id})
    manager = ETAModelManager(config)

    # Register model
    register_model(
        name, base_filename, models_dir, manager, description=description)


def recommend_paths_for_model(
        name, model_path=None, base_filename=None, models_dir=None):
    '''Recommends a base filename and models directory for the given model,
    if possible, using the provided information to inform the recommendation.

    The recommendations are made using the first applicable option below:
        (a) if `base_filename` or `models_dir` is provided, that value is used
        (b) if an older version of the model exists, the `base_filename` and
            `models_dir` values are inherited from that model as necesasry
        (c) if `model_path` is provided, `base_filename` and `models_dir` are
            set to the filename and base directory of the model path, as
            necessary
        (d) `models_dir` is set to the first directory on the models path, if
            any
        (d) None is returned

    Args:
        name: the model name, which can optionally have "@<ver>" appended
            to assign a version to the model
        model_path: an optional path to the model on disk. If provided and
            this path may be used to recommended values as described above
        base_filename: an optional base filename to use when writing the model
            to disk. If provided, this value is directly returned. If not
            provided, a value is recommended as explained above
        models_dir: an optional directory in which to register the model. If
            provided, this value is directly returned. If not provided, a value
            is recommended as explained above

    Returns:
        base_filename: the recommended base filename for the model, or None if
            no recommendation could be made
        models_dir: the recommended models directory to store the model, or
            None if no recommendation could be made
    '''
    try:
        base_name = Model.parse_name(name)[0]
        model, _rec_models_dir, _ = _find_model(base_name)
        _rec_base_filename = model.base_filename
    except ModelError:
        _rec_base_filename = None
        _rec_models_dir = None

    # Recommend base filename
    if not base_filename:
        if _rec_base_filename:
            base_filename = _rec_base_filename
            logger.info(
                "Found a previous model version '%s'; recommending the same "
                "base filename: '%s'", model.name, base_filename)
        elif model_path:
            base_filename = os.path.basename(model_path)
            logger.info(
                "No previous model version found; recommending the base "
                "filename of the input model path: '%s'", base_filename)
        else:
            logger.info("Unable to recommended a base filename...")
            base_filename = None

    # Recommend models directory
    if not models_dir:
        if _rec_models_dir:
            models_dir = _rec_models_dir
            logger.info(
                "Found a previous model version '%s'; recommending the same "
                "model directory: '%s'", model.name, models_dir)
        elif model_path:
            models_dir = os.path.dirname(model_path)
            logger.info(
                "No previous model version found; recommending the parent "
                "directory of the model path as the models directory: '%s'",
                models_dir)
        elif eta.config.models_dirs:
            models_dir = eta.config.models_dirs[0]
            logger.info(
                "No models directory was specified; recommending the first "
                "directory on the models search path: '%s'", models_dir)
        else:
            logger.info("Unable to recommended a models directory...")
            models_dir = None

    return base_filename, models_dir


def register_model_dry_run(name, base_filename, models_dir):
    '''Performs a dry-run of the model registration process to ensure that no
    errors will happen when a real model registration is performed.

    *** No files are modified by this function. ***

    This function performs the following actions:
        - verifies that the proposed model name is valid
        - verifies that no models exist with the given name
        - verifies that no filename conflicts will occur in the proposed
            model directory

    Args:
        name: the proposed name for the model, which can optionally have
            "@<ver>" appended to assign a version to the model
        base_filename: the proposed base filename (e.g. "model.npz") to use
            when storing this model locally on disk
        models_dir: the proposed directory in which to register the model

    Returns:
        the path to the proposed model as it will appear when downloaded

    Raises:
        ModelError: if the dry run failed for any reason
    '''
    # Verify name
    logger.info("Verifying that model name '%s' is valid", name)
    base_name, version = Model.parse_name(name)
    model = Model(base_name, base_filename, None, version=version)

    # Verify novelty
    logger.info("Verifying that model '%s' does not yet exist", name)
    models = _list_models()[0]
    base_names = [mm[0].base_name for mm in itervalues(models)]
    if name in models:
        raise ModelError("Model '%s' already exists" % name)
    if name in base_names:
        raise ModelError(
            "A versioned model with base name '%s' already exists, and "
            "publishing a versionless model with the same name as a versioned "
            "model can lead to unexpected behavior. Please choose another "
            "model name." % name)
    if base_name in models:
        raise ModelError(
            "A versionless model with name '%s' already exists, and "
            "publishing a versioned model with the same name as a versionless "
            "model can lead to unexpected behavior. Please choose another "
            "model name." % base_name)

    # Verify no filename conflicts
    if ModelsManifest.dir_has_manifest(models_dir):
        logger.info(
            "Verifying that no filename conflicts exist in models "
            "directory '%s'", models_dir)
        manifest = ModelsManifest.from_dir(models_dir)
        manifest.add_model(model)

    return model.get_path_in_dir(models_dir)


def register_model(name, base_filename, models_dir, manager, description=None):
    '''Registers a new model in the given models directory.

    If the directory does not have a models manifest file, one is created.
    Note that new models directories are not automatically added to your
    models search path, so models in a newly initialized directory will not be
    findable until you add the directory to your models search path.

    Note that this function does not upload the model to remote storage, it
    simply registers the model in the ETA system. To publish the model to
    remote storage, use the relevant ModelManager.

    Args:
        name: a name for the model, which can optionally have "@<ver>" appended
            to assign a version to the model
        base_filename: the base filename (e.g. "model.npz") to use when storing
            this model locally on disk
        models_dir: the directory in which to register the model
        manager: the ModelManager instance for the model
        description: an optional description for the model

    Raises:
        ModelError: if the registration failed for any reason
    '''
    _warn_if_not_on_search_path(models_dir)

    # Create model
    logger.info("Creating a new model '%s'", name)
    base_name, version = Model.parse_name(name)
    date_created = etau.get_isotime()
    model = Model(
        base_name, base_filename, manager, version=version,
        description=description, date_created=date_created)

    # Initialize models directory, if necessary
    if not ModelsManifest.dir_has_manifest(models_dir):
        init_models_dir(models_dir)

    # Add model to manifest
    manifest = ModelsManifest.from_dir(models_dir)
    logger.info("Adding model '%s' to manifest in '%s'", name, models_dir)
    manifest.add_model(model)
    manifest.write_to_dir(models_dir)


def delete_model(name, force=False):
    '''Permanently deletes the given model from local and remote storage.

    CAUTION: this cannot be undone!

    Args:
        name: the name of the model, which can have "@<ver>" appended to refer
            to a specific version of the model. If no version is specified, the
            latest version of the model is assumed
        force: whether to force delete the remote model (True) or display a
            confirmation message that the user must approve before deleting
            the remote model (False). The default is False

    Raises:
        ModelError: if the model could not be found
    '''
    # Flush model locally
    flush_model(name)

    model, models_dir, manifest = _find_model(name)
    if force or etau.query_yes_no(
            "Are you sure you want to permanently delete this model from "
            "remote storage? This cannot be undone!", default="no"):
        # Flush model remotely
        logger.info("Deleting model '%s' from remote storage", name)
        model.manager.delete_model()

        # Delete model from manifest
        manifest_path = manifest.make_manifest_path(models_dir)
        logger.info(
            "Removing model '%s' from manifest '%s'", name, manifest_path)
        manifest.remove_model(model.name)
        manifest.write_json(manifest_path)
    else:
        logger.info("Remote deletion of model '%s' aborted", name)


def _find_model(name):
    if Model.has_version_str(name):
        return _find_exact_model(name)
    return _find_latest_model(name)


def _find_exact_model(name):
    models, manifests = _list_models()
    if name not in models:
        raise ModelError("No model with name '%s' was found" % name)

    model, mdir = models[name]
    return model, mdir, manifests[mdir]


def _find_latest_model(base_name):
    _model = None
    _mdir = None

    models, manifests = _list_models()
    for model, mdir in itervalues(models):
        if model.base_name == base_name:
            if _model is None or model.comp_version > _model.comp_version:
                _model = model
                _mdir = mdir

    if _model is None:
        raise ModelError("No models found with base name '%s'" % base_name)
    if _model.has_version:
        logger.debug(
            "Found version %s of model '%s'", _model.version, base_name)

    return _model, _mdir, manifests[_mdir]


def _list_models(downloaded_only=False):
    models = {}
    manifests = {}
    for mdir in _get_models_search_path():
        manifest = ModelsManifest.from_dir(mdir)
        manifests[mdir] = manifest

        for model in manifest:
            if model.name in models:
                raise ModelError(
                    "Found two '%s' models. Names must be unique" % model.name)
            if not downloaded_only or model.is_in_dir(mdir):
                models[model.name] = (model, mdir)

    return models, manifests


def _delete_model_from_dir(model, models_dir):
    model_path = model.get_path_in_dir(models_dir)
    logger.info(
        "Deleting local copy of model '%s' from '%s'", model.name, model_path)
    os.remove(model_path)


def _get_models_search_path():
    mdirs = []
    for mdir in etau.make_search_path(eta.config.models_dirs):
        if ModelsManifest.dir_has_manifest(mdir):
            mdirs.append(mdir)
        else:
            logger.debug(
                "Directory '%s' is on the models search path but has no "
                "manifest; omitting from search path", mdir)

    return mdirs


def _warn_if_not_on_search_path(models_dir):
    mdir = os.path.abspath(models_dir)
    if mdir not in _get_models_search_path():
        logger.warning(
            "Directory '%s' is not on the ETA models search path", models_dir)


class ModelsManifest(Serializable):
    '''Class that describes the contents of a models directory.'''

    def __init__(self, models=None):
        '''Creates a ModelsManifest instance.

        Args:
            models: a list of Model instances
        '''
        self.models = models or []

    def __iter__(self):
        return iter(self.models)

    def add_model(self, model):
        '''Adds the given model to the manifest.

        Args:
            model: a Model instance

        Raises:
            ModelError: if the model conflicts with an existing model in the
                manifest
        '''
        if self.has_model_with_name(model.name):
            raise ModelError(
                "Manifest already contains model called '%s'" % model.name)
        if self.has_model_with_filename(model.filename):
            raise ModelError(
                "Manifest already contains model with filename '%s'" % (
                    model.filename))
        if self.has_model_with_name(model.base_name):
            raise ModelError(
                "Manifest already contains a versionless model called '%s', "
                "so a versioned model is not allowed" % model.base_name)

        self.models.append(model)

    def remove_model(self, name):
        '''Removes the model with the given name from the ModelsManifest.

        Args:
            name: the name of the model

        Raises:
            ModelError: if the model was not found
        '''
        if not self.has_model_with_name(name):
            raise ModelError(
                "Manifest does not contain model '%s'" % name)
        self.models = [model for model in self.models if model.name != name]

    def get_model_with_name(self, name):
        '''Gets the model with the given name.

        Args:
            name: the name of the model

        Returns:
            the Model instance

        Raises:
            ModelError: if the model was not found
        '''
        for model in self.models:
            if name == model.name:
                return model

        raise ModelError("Manifest does not contain model '%s'" % name)

    def get_latest_model_with_base_name(self, base_name):
        '''Gets the Model instance for the latest version of the model with the
        given base name.

        Args:
            base_name: the base name of the model

        Returns:
            the Model instance

        Raises:
            ModelError: if the model was not found
        '''
        _model = None
        for model in self.models:
            if base_name == model.base_name:
                if _model is None or model.comp_version > _model.comp_version:
                    _model = model

        if _model is None:
            raise ModelError(
                "Manifest does not contain model '%s'" % base_name)

        return _model

    def has_model_with_name(self, name):
        '''Determines whether this manifest contains the model with the
        given name.
        '''
        return any(name == model.name for model in self.models)

    def has_model_with_filename(self, filename):
        '''Determines whether this manifest contains a model with the given
        filename.
        '''
        return any(filename == model.filename for model in self.models)

    @staticmethod
    def make_manifest_path(models_dir):
        '''Makes the manifest path for the given models directory.'''
        return os.path.join(models_dir, MODELS_MANIFEST_JSON)

    @staticmethod
    def dir_has_manifest(models_dir):
        '''Determines whether the given directory has a models manifest.'''
        return os.path.isfile(ModelsManifest.make_manifest_path(models_dir))

    def write_to_dir(self, models_dir):
        '''Writes the ModelsManifest to the given models directory.'''
        self.write_json(self.make_manifest_path(models_dir))

    @classmethod
    def from_dir(cls, models_dir):
        '''Loads the ModelsManifest from the given models directory.'''
        if not cls.dir_has_manifest(models_dir):
            raise ModelError(
                "Directory '%s' has no models manifest", models_dir)

        return cls.from_json(cls.make_manifest_path(models_dir))

    @classmethod
    def from_dict(cls, d):
        '''Constructs a ModelsManifest from a JSON dictionary.'''
        return cls(models=[Model.from_dict(md) for md in d["models"]])


class Model(Serializable):
    '''Class that describes a model.

    Attributes:
        base_name: the base name of the model (no version info)
        base_filename: the base filename of the model (no version info)
        manager: the ModelManager instance that describes the remote storage
            location of the models_dir
        version: the version of the model (if any)
        description: a description of the model (if any)
        date_created: the date that the model was created (if any)
    '''

    def __init__(
            self, base_name, base_filename, manager, version=None,
            description=None, date_created=None):
        '''Creates a Model instance.

        Args:
            base_name: the base name of the model
            base_filename: the base filename for the model
            manager: the ModelManager for the model
            version: (optional) the model version
            description: (optional) a description of the model
            date_created: (optional) the date that the model was created
        '''
        self.base_name = base_name
        self.base_filename = base_filename
        self.manager = manager
        self.version = version or None
        self.description = description or None
        self.date_created = date_created or None

    def attributes(self):
        # We do this so we can set the order the fields appear in the JSON
        return [
            "base_name", "base_filename", "version", "description", "manager",
            "date_created"]

    @property
    def name(self):
        '''The version-aware name of the model.'''
        if not self.has_version:
            return self.base_name
        base, ext = os.path.splitext(self.base_name)
        return base + "@" + self.version + ext

    @property
    def filename(self):
        '''The version-aware filename of the model.'''
        if not self.has_version:
            return self.base_filename
        base, ext = os.path.splitext(self.base_filename)
        return base + "-v" + self.version + ext

    @property
    def has_version(self):
        '''Determines whether the model has a version.'''
        return self.version is not None

    @property
    def comp_version(self):
        '''The version of this model expressed as a
        `distutils.version.LooseVersion` intended for comparison operations.

        Models with no version are given a version of 0.0.0.
        '''
        return LooseVersion(self.version or "0.0.0")

    def get_path_in_dir(self, models_dir):
        '''Gets the model path for the model in the given models directory.'''
        return os.path.join(models_dir, self.filename)

    def is_in_dir(self, models_dir):
        '''Determines whether a copy of the model exists in the given models
        directory.
        '''
        return os.path.isfile(self.get_path_in_dir(models_dir))

    @staticmethod
    def parse_name(name):
        '''Parses the model name, returning the base name and the version,
        if any.

        Args:
            name: the name of the model, which can have "@<ver>" appended to
                refer to a specific version of the model

        Returns:
            base_name: the base name of the model
            version: the version of the model, or None if no version was found

        Raises:
            ModelError: if the model name was invalid
        '''
        chunks = name.split("@")
        if len(chunks) == 1:
            return name, None
        if chunks[1] == "" or len(chunks) > 2:
            raise ModelError("Invalid model name '%s'" % name)
        return chunks[0], chunks[1]

    @staticmethod
    def has_version_str(name):
        '''Determines whether the given model name has a version string.'''
        return bool(Model.parse_name(name)[1])

    @classmethod
    def from_dict(cls, d):
        '''Constructs a Model from a JSON dictionary.'''
        return cls(
            d["base_name"], d["base_filename"],
            ModelManager.from_dict(d["manager"]), d.get("version", None),
            d.get("description", None), d.get("date_created", None))


class PublishedModel(object):
    '''Base class for classes that encapsulate published models.

    This class can load the model locally or from remote storage as needed.

    Subclasses must implement the `_load` method to perform the actual loading.

    Attributes:
        model_name: the name of the model
        model_path: the local path to the model on disk
    '''

    def __init__(self, model_name):
        '''Initializes a PublishedModel instance.

        Args:
            model_name: the model to load

        Raises:
            ModelError: if the model was not found
        '''
        self.model_name = model_name
        self.model_path = find_model(self.model_name)

    def load(self):
        '''Loads the model, downloading them from remote storage if necessary.

        Returns:
            the model
        '''
        download_model(self.model_name, force=False)
        return self._load()

    def _load(self):
        raise NotImplementedError("subclass must implement _load()")


class PickledModel(PublishedModel):
    '''Class that can load a published model stored as a .pkl file.'''

    def _load(self):
<<<<<<< HEAD
        with open(self.model_path, "rb") as f:
            try:
                return pickle.load(f)
            except UnicodeDecodeError:
                model = pickle.Unpickler(f, encoding="latin1").load()
                return model
                
=======
        try:
            with open(self.model_path, "rb") as f:
                return pickle.load(f)
        except UnicodeDecodeError as e:
            import pickle as _pickle
            with open(self.model_path, 'rb') as f:
                return _pickle.load(f, encoding='latin1')
>>>>>>> 1f1a38c6


class NpzModelWeights(PublishedModel, dict):
    '''Class that provides a dictionary interface to a collection of published
    model weights, which must be stored in an .npz file.
    '''

    def _load(self):
        self.update(np.load(self.model_path))
        return self


class ModelManager(Configurable, Serializable):
    '''Base class for model managers.

    Attributes:
        type: the fully-qualified name of the ModelManager subclass
        config: the Config instance for the ModelManager subclass
    '''

    def __init__(self, config):
        '''Initializes a ModelManager instance.

        Args:
            config: a Config for the ModelManager subclass
        '''
        self.validate(config)
        self.type = etau.get_class_name(self)
        self.config = config

    @staticmethod
    def upload_model(model_path, *args, **kwargs):
        raise NotImplementedError(
            "subclass must implement upload_model()")

    def download_model(self, model_path, force=False):
        '''Downloads the model to the given local path.

        If the download is forced, any existing model is overwritten. If the
        download is not forced, the model will only be downloaded if it does
        not already exist locally.

        Args:
            model_path: the path to which to download the model
            force: whether to force download the model. If True, the model is
                always downloaded. If False, the model is only downloaded if
                necessary. The default is False

        Raises:
            ModelError: if model downloading is not currently allowed
        '''
        if force or not os.path.isfile(model_path):
            if not eta.config.allow_model_downloads:
                raise ModelError(
                    "Model downloading is currently disabled. Modify your ETA "
                    "config to change this setting.")
            etau.ensure_basedir(model_path)
            self._download_model(model_path)

    def delete_model(self):
        raise NotImplementedError(
            "subclass must implement delete_model()")

    def _download_model(self, model_path):
        raise NotImplementedError(
            "subclass must implement _download_model()")

    @classmethod
    def from_dict(cls, d):
        '''Builds the ModelManager subclass from a JSON dictionary.'''
        manager_cls, config_cls = cls.parse(d["type"])
        return manager_cls(config_cls.from_dict(d["config"]))


class ETAModelManagerConfig(Config):
    '''Configuration settings for an ETAModelManager instance.

    Exactly one of the attributes should be set.

    Attributes:
        url: the URL of the file
        google_drive_id: the ID of the file in Google Drive
    '''

    def __init__(self, d):
        self.url = self.parse_string(d, "url", default=None)
        self.google_drive_id = self.parse_string(
            d, "google_drive_id", default=None)

    def attributes(self):
        # Omit attributes with no value, for clarity
        return [a for a in vars(self) if getattr(self, a) is not None]


class ETAModelManager(ModelManager):
    '''Class that manages public models for the ETA repository.'''

    @staticmethod
    def upload_model(model_path, *args, **kwargs):
        raise NotImplementedError(
            "ETA models must be uploaded by a Voxel51 administrator. "
            "Please contact %s for more information." % etac.CONTACT)

    def _download_model(self, model_path):
        if self.config.google_drive_id:
            gid = self.config.google_drive_id
            logger.info(
                "Downloading model from Google Drive ID '%s' to '%s'",
                gid, model_path)
            etaw.download_google_drive_file(gid, path=model_path)
        elif self.config.url:
            url = self.config.url
            logger.info(
                "Downloading model from '%s' to '%s'", url, model_path)
            etaw.download_file(url, path=model_path)
        else:
            raise ModelError(
                "Invalid ETAModelManagerConfig '%s'" % str(self.config))

    def delete_model(self):
        raise NotImplementedError(
            "ETA models must be deleted by a Voxel51 administrator. "
            "Please contact %s for more information." % etac.CONTACT)


class ModelError(Exception):
    '''Exception raised when an invalid model is encountered.'''
    pass


#
# The first time this module is loaded, perform any necessary flushing of old
# models as per the value of the `eta.config.max_model_versions_to_keep`
# setting
#
flush_old_models()<|MERGE_RESOLUTION|>--- conflicted
+++ resolved
@@ -927,15 +927,6 @@
     '''Class that can load a published model stored as a .pkl file.'''
 
     def _load(self):
-<<<<<<< HEAD
-        with open(self.model_path, "rb") as f:
-            try:
-                return pickle.load(f)
-            except UnicodeDecodeError:
-                model = pickle.Unpickler(f, encoding="latin1").load()
-                return model
-                
-=======
         try:
             with open(self.model_path, "rb") as f:
                 return pickle.load(f)
@@ -943,7 +934,6 @@
             import pickle as _pickle
             with open(self.model_path, 'rb') as f:
                 return _pickle.load(f, encoding='latin1')
->>>>>>> 1f1a38c6
 
 
 class NpzModelWeights(PublishedModel, dict):
