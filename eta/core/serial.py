--- conflicted
+++ resolved
@@ -816,21 +816,6 @@
     element class names in their JSON representations, so they can be read
     reflectively from disk.
 
-<<<<<<< HEAD
-    This class currently has only three direct subclasses, which divides the
-    container implementation into three distinct categories:
-        - `eta.core.config.ConfigContainer`: base class for containers that
-            store lists of `Config` instances
-        - `eta.core.data.DataContainer`: base class for containers that store
-            lists of arbitrary `Serializable` data instances
-        - `eta.core.serial.BigContainer`: base class for containers that
-            store their elements individually serialized on disk rather than
-            storing them in-memory
-
-    See `ConfigContainer` and `DataContainer` for concrete usage examples.
-    `BigContainer` is an abstract class. See
-    `eta.core.image.ImageSetLabelsDirectory` for it's concrete usage.
-=======
     Examples:
         ```
         from eta.core.serial import Container
@@ -842,7 +827,6 @@
         points2 = Container.from_json("points.json")
         print(points2.__class__)  # LabeledPointContainer, not Container!
         ```
->>>>>>> cd0e1141
     '''
 
     #
