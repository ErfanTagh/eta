--- conflicted
+++ resolved
@@ -605,13 +605,18 @@
         )
 
 
-<<<<<<< HEAD
 class DataRecords(JSONFile):
-    '''Type representing eta.core.data.DataRecords
-    
-    Examples:
-        /path/to/records.json
-=======
+    '''A container of BaseDataRecords instane each having a certain set of
+    fields.
+
+    This type is implemented in ETA by the `eta.core.data.DataRecords` class.
+
+    Examples:
+        /path/to/data_records.json
+    '''
+    pass
+
+
 class VideoMetadata(JSONFile):
     '''Metadata about a video.
 
@@ -620,7 +625,6 @@
 
     Examples:
         /path/to/video_metadata.json
->>>>>>> 7cd2ce2f
     '''
     pass
 
@@ -959,23 +963,36 @@
 
 class DataRecordsDirectory(JSONDirectory):
     '''A directory containing a sequence of DataRecords JSON files.
-    
-    Examples:
-        /path/to/records_json_files
-    '''
-    pass
-
-
-class TfRecord(AbstractData):
-    '''The abstract data type describing a file.'''
-
-    @staticmethod
-    def is_valid_path(path):
-        return String.is_valid_value(path)
-
-class TfRecordsDirectory(Directory):
-    '''A directory containing a sequence of TfRecord files.
-    Examples:
-        /path/to/tfrecords
+
+    Examples:
+        /path/to/data_records_jsons
+    '''
+    pass
+
+
+class TFRecord(File, ConcreteData):
+    '''A tf.Record file. The records may be sharded, in which case the
+    appropriate sharding pattern like `-?????-of-00100` is automatically added
+    to the path.
+
+    Examples:
+        /path/to/tf.record
+        /path/to/tf.record-?????-of-00100
+    '''
+
+    @staticmethod
+    def gen_path(basedir, params):
+        return os.path.join(basedir, "{name}.record").format(**params)
+
+    @staticmethod
+    def is_valid_path(path):
+        return File.is_valid_path(path) and etau.has_extension(path, ".record")
+
+
+class TFRecordsDirectory(Directory):
+    '''A directory containing a sequence of tf.Records.
+
+    Examples:
+        /path/to/tf_records
     '''
     pass