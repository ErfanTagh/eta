--- conflicted
+++ resolved
@@ -2258,11 +2258,7 @@
     return {k: v for k, v in iteritems(d) if v is not None}
 
 
-<<<<<<< HEAD
-def find_duplicate_files(path_list, verbose=True):
-=======
 def find_duplicate_files(path_list, verbose=False):
->>>>>>> 33ff0667
     '''Returns a list of lists of file paths from the input, that have
     identical contents to each other.
 
