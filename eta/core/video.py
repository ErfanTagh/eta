'''
Core tools and data structures for working with videos.

Notes:
    [frame numbers] ETA uses 1-based indexing for all frame numbers

    [image format] ETA stores images exclusively in RGB format. In contrast,
        OpenCV stores its images in BGR format, so all images that are read or
        produced outside of this library must be converted to RGB. This
        conversion can be done via `eta.core.image.bgr_to_rgb()`

Copyright 2017-2019, Voxel51, Inc.
voxel51.com

Brian Moore, brian@voxel51.com
Jason Corso, jason@voxel51.com
'''
# pragma pylint: disable=redefined-builtin
# pragma pylint: disable=unused-wildcard-import
# pragma pylint: disable=wildcard-import
from __future__ import absolute_import
from __future__ import division
from __future__ import print_function
from __future__ import unicode_literals
from builtins import *
from future.utils import iteritems, itervalues
import six
# pragma pylint: enable=redefined-builtin
# pragma pylint: enable=unused-wildcard-import
# pragma pylint: enable=wildcard-import

import errno
import logging
import os
from subprocess import Popen, PIPE
import threading

import cv2
import dateutil.parser
import numpy as np

from eta.core.data import AttributeContainer, AttributeContainerSchema
from eta.core.events import EventContainer, EventContainerSchema
import eta.core.frames as etaf
import eta.core.gps as etag
import eta.core.image as etai
from eta.core.objects import Object, ObjectContainer, ObjectContainerSchema
from eta.core.serial import load_json, Serializable, Set, BigSet
import eta.core.utils as etau


logger = logging.getLogger(__name__)


#
# The file extensions of supported video files. Use LOWERCASE!
#
# In practice, any video that ffmpeg can read will be supported. Nonetheless,
# we enumerate this list here so that the ETA type system can verify the
# extension of a video provided to a pipeline at build time.
#
# This list was taken from https://en.wikipedia.org/wiki/Video_file_format
# with additions from other places on an ad-hoc basis
#
SUPPORTED_VIDEO_FILE_FORMATS = {
    ".3g2", ".3gp", ".m2ts", ".mts", ".amv", ".avi", ".f4a", ".f4b", ".f4p",
    ".f4v", ".flv", ".m2v", ".m4p", ".m4v", ".mkv", ".mov", ".mp2", ".mp4",
    ".mpe", ".mpeg", ".mpg", ".mpv", ".m2ts", ".mts", ".nsv", ".ogg", ".ogv",
    ".qt", ".rm", ".rmvb", ".svi", ".ts", ".tsv", ".tsa", ".vob", ".webm",
    ".wmv", ".yuv"
}


def is_supported_video(path):
    '''Determines whether the given filepath points to a supported video.

    Args:
        path: the path to a video, like `/path/to/video.mp4` or
            `/path/to/frames-%05d.jpg`

    Returns:
        True/False if the path refers to a supported video type
    '''
    return is_supported_video_file(path) or is_supported_image_sequence(path)


def is_supported_video_file(path):
    '''Determines whether the given filepath points to a supported video file
    type.

    Args:
        path: the path to a video file, like `/path/to/video.mp4`

    Returns:
        True/False if the path refers to a supported video file type
    '''
    return os.path.splitext(path)[1].lower() in SUPPORTED_VIDEO_FILE_FORMATS


def is_supported_image_sequence(path):
    '''Determines whether the given filepath points to a supported image
    sequence type.

    Args:
        path: the path to an image sequence, like `/path/to/frames-%05d.jpg`

    Returns:
        True/False if the path refers to a supported video file type
    '''
    try:
        _ = path % 1
        return etai.is_supported_image(path)
    except TypeError:
        return False


def is_same_video_file_format(path1, path2):
    '''Determines whether the video files have the same supported format.

    Args:
        path1: the path to a video
        path2: the path to a video

    Returns:
        True/False
    '''
    return (
        is_supported_video(path1) and
        os.path.splitext(path1)[1] == os.path.splitext(path2)[1]
    )


def is_valid_video_file(path):
    '''Determines if the given video file is valid, i.e., it has a supported
    type and can be read by our system.

    This method does not support videos represented as image sequences (i.e.,
    it will return False for them).

    Args:
        path: the path to a video file

    Returns:
        True/False if the video is valid
    '''
    if not is_supported_video_file(path):
        return False
    try:
        with FFmpegVideoReader(path):
            return True
    except etau.ExecutableRuntimeError:
        return False


def glob_videos(dir_):
    '''Returns an iterator over all supported video files in the directory.'''
    return etau.multiglob(
        *SUPPORTED_VIDEO_FILE_FORMATS, root=os.path.join(dir_, "*"))


class VideoMetadata(Serializable):
    '''Class encapsulating metadata about a video.

    Attributes:
        start_time: a datetime describing the start (world) time of the video
        frame_size: the [width, height] of the video frames
        frame_rate: the frame rate of the video
        total_frame_count: the total number of frames in the video
        duration: the duration of the video, in seconds
        size_bytes: the size of the video file on disk, in bytes
        mime_type: the MIME type of the video
        encoding_str: the encoding string for the video
        gps_waypoints: a GPSWaypoints instance describing the GPS coordinates
            for the video
    '''

    def __init__(
            self, start_time=None, frame_size=None, frame_rate=None,
            total_frame_count=None, duration=None, size_bytes=None,
            mime_type=None, encoding_str=None, gps_waypoints=None):
        '''Creates a VideoMetadata instance.

        Args:
            start_time: a datetime describing
            frame_size: the [width, height] of the video frames
            frame_rate: the frame rate of the video
            total_frame_count: the total number of frames in the video
            duration: the duration of the video, in seconds
            size_bytes: the size of the video file on disk, in bytes
            mime_type: the MIME type of the video
            encoding_str: the encoding string for the video
            gps_waypoints: a GPSWaypoints instance describing the GPS
                coordinates for the video
        '''
        self.start_time = start_time
        self.frame_size = frame_size
        self.frame_rate = frame_rate
        self.total_frame_count = total_frame_count
        self.duration = duration
        self.size_bytes = size_bytes
        self.mime_type = mime_type
        self.encoding_str = encoding_str
        self.gps_waypoints = gps_waypoints

    @property
    def has_gps(self):
        '''Returns True/False if this object has GPS waypoints.'''
        return self.gps_waypoints is not None

    def get_timestamp(self, frame_number=None, world_time=None):
        '''Gets the timestamp for the given point in the video.

        Exactly one keyword argument must be supplied.

        Args:
            frame_number: the frame number of interest
            world_time: a datetime describing the world time of interest

        Returns:
            the timestamp (in seconds) in the video
        '''
        if world_time is not None:
            timestamp = etaf.world_time_to_timestamp(
                world_time, self.start_time)
            return etaf.timestamp_to_frame_number(
                timestamp, self.duration, self.total_frame_count)

        return etaf.frame_number_to_timestamp(
            frame_number, self.total_frame_count, self.duration)

    def get_frame_number(self, timestamp=None, world_time=None):
        '''Gets the frame number for the given point in the video.

        Exactly one keyword argument must be supplied.

        Args:
            timestamp: the timestamp (in seconds or "HH:MM:SS.XXX" format) of
                interest
            world_time: a datetime describing the world time of interest

        Returns:
            the frame number in the video
        '''
        if world_time is not None:
            return etaf.world_time_to_frame_number(
                world_time, self.start_time, self.duration,
                self.total_frame_count)

        return etaf.timestamp_to_frame_number(
            timestamp, self.duration, self.total_frame_count)

    def get_gps_location(
            self, frame_number=None, timestamp=None, world_time=None):
        '''Gets the GPS location at the given point in the video.

        Exactly one keyword argument must be supplied.

        Nearest neighbors is used to interpolate between waypoints.

        Args:
            frame_number: the frame number of interest
            timestamp: the timestamp (in seconds or "HH:MM:SS.XXX" format) of
                interest
            world_time: a datetime describing the absolute (world) time of
                interest

        Returns:
            the (lat, lon) at the given frame in the video, or None if the
                video has no GPS waypoints
        '''
        if not self.has_gps:
            return None
        if world_time is not None:
            timestamp = self.get_timestamp(world_time=world_time)
        if timestamp is not None:
            frame_number = self.get_frame_number(timestamp=timestamp)
        return self.gps_waypoints.get_location(frame_number)

    def attributes(self):
        '''Returns the list of class attributes that will be serialized.'''
        _attrs = [
            "start_time", "frame_size", "frame_rate", "total_frame_count",
            "duration", "size_bytes", "mime_type", "encoding_str",
            "gps_waypoints"
        ]
        # Exclude attributes that are None
        return [a for a in _attrs if getattr(self, a) is not None]

    @classmethod
    def build_for(cls, filepath, start_time=None, gps_waypoints=None):
        '''Builds a VideoMetadata object for the given video.

        Args:
            filepath: the path to the video on disk
            start_time: an optional datetime specifying the start time of the
                video
            gps_waypoints: an optional GPSWaypoints instance describing the
                GPS coordinates of the video

        Returns:
            a VideoMetadata instance
        '''
        vsi = VideoStreamInfo.build_for(filepath)
        return cls(
            start_time=start_time,
            frame_size=vsi.frame_size,
            frame_rate=vsi.frame_rate,
            total_frame_count=vsi.total_frame_count,
            duration=vsi.duration,
            size_bytes=vsi.size_bytes,
            mime_type=etau.guess_mime_type(filepath),
            encoding_str=vsi.encoding_str,
            gps_waypoints=gps_waypoints,
        )

    @classmethod
    def from_dict(cls, d):
        '''Constructs a VideoMetadata from a JSON dictionary.'''
        start_time = d.get("start_time", None)
        if start_time is not None:
            start_time = dateutil.parser.parse(start_time)

        gps_waypoints = d.get("gps_waypoints", None)
        if isinstance(gps_waypoints, dict):
            gps_waypoints = etag.GPSWaypoints.from_dict(gps_waypoints)
        elif isinstance(gps_waypoints, list):
            # this supports a list of GPSWaypoint instances rather than a
            # serialized GPSWaypoints instance. for backwards compatability
            points = [etag.GPSWaypoint.from_dict(p) for p in gps_waypoints]
            gps_waypoints = etag.GPSWaypoints(points=points)

        return cls(
            start_time=start_time,
            frame_size=d.get("frame_size", None),
            frame_rate=d.get("frame_rate", None),
            total_frame_count=d.get("total_frame_count", None),
            duration=d.get("duration", None),
            size_bytes=d.get("size_bytes", None),
            mime_type=d.get("mime_type", None),
            encoding_str=d.get("encoding_str", None),
            gps_waypoints=gps_waypoints)


class VideoFrameLabels(etaf.FrameLabels):
    '''FrameLabels for a specific frame of a video.

    Attributes:
        frame_number: frame number
        attrs: AttributeContainer describing attributes of the frame
        objects: DetectedObjectContainer describing detected objects in the
            frame
    '''
    pass


class VideoLabels(Serializable):
    '''Class encapsulating labels for a video.

    Note that when VideoLabels objects are serialized, any integer keys will be
    converted to strings and then back to integers upon deserialization. For
    example, the keys of the `frames` dict will be converted to strings,
    because all JSON object keys *must* be strings. The `from_dict` method of
    this class handles converting the keys back to integers when VideoLabels
    instances are loaded.

    Attributes:
        filename: (optional) filename of the video
        metadata: (optional) VideoMetadata describing metadata about the video
        attrs: AttributeContainer of video-level attributes
        frames: dictionary mapping frame numbers to VideoFrameLabels
        objects: an ObjectContainer of objects
        events: an EventContainer of events
        schema: (optional) VideoLabelsSchema describing the schema of the video
    '''

    def __init__(
            self, filename=None, metadata=None, attrs=None, frames=None,
            objects=None, events=None, schema=None):
        '''Constructs a VideoLabels instance.

        Args:
            filename: (optional) filename for the video. By default, no
                filename is stored
            metadata: (optional) VideoMetadata describing metadata about the
                video. By default, no metadata is stored
            attrs: (optional) AttributeContainer of video-level attributes. By
                default, an empty AttributeContainer is created
            frames: (optional) dictionary mapping frame numbers to
                VideoFrameLabels. By default, an empty dictionary is created
            objects: (optional) ObjectContainer of objects. By default, an
                empty ObjectContainer is created
            events: (optional) EventContainer of events. By default, an empty
                EventContainer is created
            schema: (optional) VideoLabelsSchema to enforce on the video. By
                default, no schema is enforced
        '''
        self.filename = filename
        self.metadata = metadata
        self.attrs = attrs or AttributeContainer()
        self.frames = frames or {}
        self.objects = objects or ObjectContainer()
        self.events = events or EventContainer()
        self.schema = schema

    def __getitem__(self, frame_number):
        '''Gets the VideoFrameLabels for the given frame number, or an empty if
        VideoFrameLabels if the frame has no labels.

        Args:
            frame_number: the frame number

        Returns:
            a VideoFrameLabels
        '''
        return self.get_frame(frame_number)

    def __setitem__(self, frame_number, frame_labels):
        '''Sets the VideoFrameLabels for the given frame.

        Any existing VideoFrameLabels for the frame are overwritten.

        Args:
            frame_number: the frame number
            frame_labels: a VideoFrameLabels
        '''
        frame_labels.frame_number = frame_number
        self.add_frame(frame_labels, overwrite=True)

    def __delitem__(self, frame_number):
        '''Deletes the VideoFrameLabels for the given frame number.

        Args:
            frame_number: the frame number
        '''
        self.delete_frame(frame_number)

    def __iter__(self):
        '''Returns an iterator over the frames with VideoFrameLabels.

        The frames are traversed in sorted order.

        Returns:
            an iterator over frame numbers
        '''
        return iter(sorted(self.frames))

    def iter_frames(self):
        '''Returns an iterator over the VideoFrameLabels in the video.

        Returns:
            an iterator over VideoFrameLabels
        '''
        return itervalues(self.frames)

    def iter_objects(self):
        '''Returns an iterator over the Objects in the video.

        Returns:
            an iterator over Objects
        '''
        return iter(self.objects)

    def iter_events(self):
        '''Returns an iterator over the Events in the video.

        Returns:
            an iterator over Events
        '''
        return iter(self.events)

    def __len__(self):
        '''The number of frames in the video with VideoFrameLabels.'''
        return len(self.frames)

    def __bool__(self):
        '''Whether the video has labels of any kind.'''
        return not self.is_empty

    @property
    def has_video_attributes(self):
        '''Whether the video has at least one video-level attribute.'''
        return bool(self.attrs)

    @property
    def has_frame_attributes(self):
        '''Whether the video has at least one frame attribute.'''
        for frame_number in self:
            if self[frame_number].has_frame_attributes:
                return True

        return False

    @property
    def has_objects(self):
        '''Whether the video has at least one Object or DetectedObject.'''
        if bool(self.objects):
            return True

        for frame_labels in self.iter_frames():
            if frame_labels.has_objects:
                return True

        return False

    @property
    def has_object_attributes(self):
        '''Whether the video has at least one DetectedObject with an
        attribute.
        '''
        for obj in self.iter_objects():
            if obj.has_attributes:
                return True

        for frame_labels in self.iter_frames():
            for obj in frame_labels.objects:
                if obj.has_attributes:
                    return True

        return False

    @property
    def has_events(self):
        '''Whether the video has at least one Event.'''
        return bool(self.events)

    @property
    def has_event_attributes(self):
        '''Whether the video has at least one event attribute.'''
        for event in self.events:
            if event.attrs:
                return True

        return False

    @property
    def is_empty(self):
        '''Whether the video has no labels of any kind.'''
        return (not self.has_video_attributes
                and not self.has_frame_attributes
                and not self.has_objects
                and not self.has_events)

    @property
    def has_schema(self):
        '''Whether the video has an enforced schema.'''
        return self.schema is not None

    def has_frame(self, frame_number):
        '''Determines whether this object contains a VideoFrameLabels for the
        given frame number.

        Args:
            frame_number: the frame number

        Returns:
            True/False
        '''
        return frame_number in self.frames

    def get_frame(self, frame_number):
        '''Gets the VideoFrameLabels for the given frame number, or an empty if
        VideoFrameLabels if the frame has no labels.

        Args:
            frame_number: the frame number

        Returns:
            a VideoFrameLabels
        '''
        try:
            return self.frames[frame_number]
        except KeyError:
            return VideoFrameLabels(frame_number)

    def delete_frame(self, frame_number):
        '''Deletes the VideoFrameLabels for the given frame number.

        Args:
            frame_number: the frame number
        '''
        del self.frames[frame_number]

    def get_frame_numbers(self):
        '''Returns a sorted list of all frames with VideoFrameLabels.

        Returns:
            a list of frame numbers
        '''
        return sorted(self.frames.keys())

    def get_frame_numbers_with_attributes(self):
        '''Returns a sorted list of frames with one or more frame attributes.

        Returns:
            a list of frame numbers
        '''
        return sorted([fn for fn in self if self[fn].has_frame_attributes])

    def get_frame_numbers_with_objects(self):
        '''Returns a sorted list of frames with one or more DetectedObjects.

        Returns:
            a list of frame numbers
        '''
        return sorted([fn for fn in self if self[fn].has_objects])

    def get_frame_range(self):
        '''Returns the (min, max) frame numbers with VideoFrameLabels.

        Returns:
            the (min, max) frame numbers
        '''
        fns = self.get_frame_numbers()
        return (fns[0], fns[-1]) if fns else (None, None)

    def add_video_attribute(self, video_attr):
        '''Adds the given video-level attribute to the video.

        Args:
            video_attr: an Attribute
        '''
        if self.has_schema:
            self._validate_video_attribute(video_attr)

        self.attrs.add(video_attr)

    def add_video_attributes(self, video_attrs):
        '''Adds the given video-level attributes to the video.

        Args:
            video_attrs: an AttributeContainer
        '''
        if self.has_schema:
            for video_attr in video_attrs:
                self._validate_video_attribute(video_attr)

        self.attrs.add_container(video_attrs)

    def add_frame(self, frame_labels, overwrite=True):
        '''Adds the frame labels to the video.

        Args:
            frame_labels: a VideoFrameLabels instance
            overwrite: whether to overwrite any existing VideoFrameLabels
                instance for the frame or merge the new labels. By default,
                this is True
        '''
        if self.has_schema:
            self._validate_frame_labels(frame_labels)

        frame_number = frame_labels.frame_number
        if overwrite or not self.has_frame(frame_number):
            self.frames[frame_number] = frame_labels
        else:
            self.frames[frame_number].merge_frame_labels(frame_labels)

    def add_frame_attribute(self, frame_attr, frame_number):
        '''Adds the given frame attribute to the video.

        Args:
            frame_attr: an Attribute
            frame_number: the frame number
        '''
        if self.has_schema:
            self._validate_frame_attribute(frame_attr)

        self._ensure_frame(frame_number)
        self.frames[frame_number].add_frame_attribute(frame_attr)

    def add_frame_attributes(self, frame_attrs, frame_number):
        '''Adds the given frame attributes to the video.

        Args:
            frame_attrs: an AttributeContainer
            frame_number: the frame number
        '''
        if self.has_schema:
            for frame_attr in frame_attrs:
                self._validate_frame_attribute(frame_attr)

        self._ensure_frame(frame_number)
        self.frames[frame_number].add_frame_attributes(frame_attrs)

    def add_object(self, obj, frame_number=None):
        '''Adds the object to the video.

        Args:
            obj: an Object or DetectedObject
            frame_number: the frame number (DetectedObjects only)
        '''
        if self.has_schema:
            self._validate_object(obj)

        if isinstance(obj, Object):
            self.objects.add(obj)
        else:
            self._ensure_frame(frame_number)
            obj.frame_number = frame_number
            self.frames[frame_number].add_object(obj)

    def add_objects(self, objects, frame_number=None):
        '''Adds the objects to the video.

        Args:
            objects: an ObjectContainer or DetectedObjectContainer
            frame_number: the frame number (DetectedObjectContainers only)
        '''
        if self.has_schema:
            for obj in objects:
                self._validate_object(obj)

        if isinstance(objects, ObjectContainer):
            self.objects.add_container(objects)
        else:
            self._ensure_frame(frame_number)
            for obj in objects:
                obj.frame_number = frame_number
                self.frames[frame_number].add_object(obj)

    def add_event(self, event):
        '''Adds the event to the video.

        Args:
            event: an Event
        '''
        if self.has_schema:
            self._validate_event(event)

        self.events.add(event)

    def add_events(self, events):
        '''Adds the events to the video.

        Args:
            events: an EventContainer
        '''
        for event in events:
            self.add_event(event)

    def merge_video_labels(self, video_labels, reindex=False):
        '''Merges the given VideoLabels into this labels.

        Args:
<<<<<<< HEAD
            video_labels: a VideoLabels
=======
            video_labels: a VideoLabels instance
            reindex: whether to reindex objects in `video_labels` before
                merging so that all indices are unique
>>>>>>> b5fb6d9b
        '''
        if reindex:
            self._reindex_objects(video_labels)

        self.add_video_attributes(video_labels.attrs)
        for frame_labels in video_labels.iter_frames():
            self.add_frame(frame_labels, overwrite=False)

        self.add_objects(video_labels.objects)
        self.add_events(video_labels.events)

    def clear_frame_attributes(self):
        '''Removes all frame attributes from the video.'''
        for frame_labels in self.iter_frames():
            frame_labels.clear_frame_attributes()

    def clear_objects(self):
        '''Removes all Objects and DetectedObjects from the video.'''
        self.objects = ObjectContainer()
        for frame_labels in self.iter_frames():
            frame_labels.clear_objects()

    def clear_events(self):
        '''Removes all events from the video.'''
        self.events.clear()

    def get_schema(self):
        '''Gets the current enforced schema for the video, or None if no schema
        is enforced.
        '''
        return self.schema

    def get_active_schema(self):
        '''Returns a VideoLabelsSchema describing the active schema of the
        video.

        Returns:
            a VideoLabelsSchema
        '''
        return VideoLabelsSchema.build_active_schema(self)

    def set_schema(self, schema, filter_by_schema=False):
        '''Sets the enforced schema to the given VideoLabelsSchema.

        Args:
            schema: a VideoLabelsSchema to assign
            filter_by_schema: whether to filter objects/attributes that are not
                compliant with the schema. By default, this is False

        Raises:
            VideoLabelsSchemaError: if `filter_by_schema` was False and this
                object contains attributes/objects that are not compliant with
                the schema
        '''
        self.schema = schema
        if not self.has_schema:
            return

        if filter_by_schema:
            self.filter_by_schema(self.schema)
        else:
            self._validate_schema()

    def filter_by_schema(self, schema):
        '''Removes objects/attributes from this object that are not compliant
        with the given schema.

        Args:
            schema: a VideoLabelsSchema
        '''
        self.attrs.filter_by_schema(schema.attrs)
        for frame_labels in self.iter_frames():
            frame_labels.filter_by_schema(schema)

        self.objects.filter_by_schema(schema.objects)
        self.events.filter_by_schema(schema.events)

    def remove_objects_without_attrs(self, labels=None):
        '''Removes objects from the VideoLabels that do not have attributes.

        Args:
            labels: an optional list of object label strings to which to
                restrict attention when filtering. By default, all objects are
                processed
        '''
        for frame_labels in self.iter_frames():
            frame_labels.remove_objects_without_attrs(labels=labels)

        self.objects.remove_objects_without_attrs(labels=labels)
        self.events.remove_objects_without_attrs(labels=labels)

    def freeze_schema(self):
        '''Sets the schema for the video to the current active schema.'''
        self.set_schema(self.get_active_schema())

    def remove_schema(self):
        '''Removes the enforced schema from the video.'''
        self.schema = None

    def attributes(self):
        '''Returns the list of class attributes that will be serialized.

        Returns:
            a list of attributes
        '''
        _attrs = []
        if self.filename:
            _attrs.append("filename")
        if self.metadata:
            _attrs.append("metadata")
        if self.has_schema:
            _attrs.append("schema")
        if self.attrs:
            _attrs.append("attrs")
        if self.frames:
            _attrs.append("frames")
        if self.objects:
            _attrs.append("objects")
        if self.events:
            _attrs.append("events")
        return _attrs

    def _validate_video_attribute(self, attr):
        if self.has_schema:
            self.schema.validate_video_attribute(attr)

    def _ensure_frame(self, frame_number):
        if not self.has_frame(frame_number):
            self.frames[frame_number] = VideoFrameLabels(frame_number)

    def _validate_frame_labels(self, frame_labels):
        if self.has_schema:
            for frame_attr in frame_labels.attrs:
                self.schema.validate_frame_attribute(frame_attr)
            for obj in frame_labels.objects:
                self.schema.validate_object(obj)

    def _validate_frame_attribute(self, frame_attr):
        if self.has_schema:
            self.schema.validate_frame_attribute(frame_attr)

    def _validate_object(self, obj):
        if self.has_schema:
            self.schema.validate_object(obj)

    def _validate_event(self, event):
        if self.has_schema:
            self.schema.validate_event(event)

    def _validate_schema(self):
        if self.has_schema:
            for attr in self.attrs:
                self._validate_video_attribute(attr)
            for obj in self.objects:
                self._validate_object(obj)
            for event in self.events:
                self._validate_event(event)
            for frame_labels in self.iter_frames():
                self._validate_frame_labels(frame_labels)

    def _reindex_objects(self, video_labels):
        self_indices = self._get_object_indices(self)
        if not self_indices:
            return

        new_indices = self._get_object_indices(video_labels)
        if not new_indices:
            return

        offset = max(new_indices) + 1 - min(self_indices)

        for frame_labels in self.iter_frames():
            for obj in frame_labels.objects:
                if obj.index is not None:
                    obj.index += offset

    @staticmethod
    def _get_object_indices(video_labels):
        obj_indices = set()
        for frame_labels in video_labels.iter_frames():
            for obj in frame_labels.objects:
                if obj.index is not None:
                    obj_indices.add(obj.index)

        return obj_indices

    @classmethod
    def from_detected_objects(cls, objects):
        '''Builds a VideoLabels instance from a DetectedObjectContainer.

        The DetectedObjects must have their `frame_number` attributes set.

        Args:
            objects: a DetectedObjectContainer

        Returns:
            a VideoLabels
        '''
        labels = cls()
        for obj in objects:
            labels.add_object(obj, obj.frame_number)

        return labels

    @classmethod
    def from_objects(cls, objects):
        '''Builds a VideoLabels instance from an ObjectContainer.

        Args:
            objects: an ObjectContainer

        Returns:
            a VideoLabels
        '''
        labels = cls()
        labels.add_objects(objects)
        return labels

    @classmethod
    def from_events(cls, events):
        '''Builds a VideoLabels instance from an EventContainer.

        Args:
            events: an EventContainer

        Returns:
            a VideoLabels
        '''
        labels = cls()
        labels.add_events(events)
        return labels

    @classmethod
    def from_dict(cls, d):
        '''Constructs a VideoLabels from a JSON dictionary.'''
        filename = d.get("filename", None)

        metadata = d.get("metadata", None)
        if metadata is not None:
            metadata = VideoMetadata.from_dict(metadata)

        attrs = d.get("attrs", None)
        if attrs is not None:
            attrs = AttributeContainer.from_dict(attrs)

        frames = d.get("frames", None)
        if frames is not None:
            frames = {
                int(fn): VideoFrameLabels.from_dict(vfl)
                for fn, vfl in iteritems(frames)
            }

        objects = d.get("objects", None)
        if objects is not None:
            objects = ObjectContainer.from_dict(objects)

        events = d.get("events", None)
        if events is not None:
            events = EventContainer.from_dict(events)

        schema = d.get("schema", None)
        if schema is not None:
            schema = VideoLabelsSchema.from_dict(schema)

        return cls(
            filename=filename, metadata=metadata, attrs=attrs, frames=frames,
            objects=objects, events=events, schema=schema)


class VideoLabelsSchema(Serializable):
    '''Schema for `VideoLabels`.

    Attributes:
        attrs: an AttributeContainerSchema describing the video-level
            attributes of the video(s)
        frames: an AttributeContainerSchema describing the frame attributes
                of the video(s)
        objects: an ObjectContainerSchema describing the objects of the
            video(s)
        events: an EventContainerSchema describing the events of the video(s)
    '''

    def __init__(self, attrs=None, frames=None, objects=None, events=None):
        '''Creates a VideoLabelsSchema instance.

        Args:
            attrs: (optional) an AttributeContainerSchema describing the
                video-level attributes of the video(s)
            frames: (optional) an AttributeContainerSchema describing the frame
                attributes of the video(s)
            objects: (optional) an ObjectContainerSchema describing the objects
                of the video(s)
            events: (optional) an EventContainerSchema describing the events of
                the video(s)
        '''
        self.attrs = attrs or AttributeContainerSchema()
        self.frames = frames or AttributeContainerSchema()
        self.objects = objects or ObjectContainerSchema()
        self.events = events or EventContainerSchema()

    def has_video_attribute(self, video_attr_name):
        '''Whether the schema has a video-level attribute with the given name.

        Args:
            video_attr_name: the name

        Returns:
            True/False
        '''
        return self.attrs.has_attribute(video_attr_name)

    def get_video_attribute_schema(self, video_attr_name):
        '''Gets the AttributeSchema for the video-level attribute with the
        given name.

        Args:
            video_attr_name: the name

        Returns:
            an AttributeContainerSchema
        '''
        return self.attrs.get_attribute_schema(video_attr_name)

    def get_video_attribute_class(self, video_attr_name):
        '''Gets the Attribute class for the video-level attribute with the
        given name.

        Args:
            video_attr_name: the name

        Returns:
            an Attribute
        '''
        return self.attrs.get_attribute_class(video_attr_name)

    def has_frame_attribute(self, frame_attr_name):
        '''Whether the schema has a frame attribute with the given name.

        Args:
            frame_attr_name: the name of the frame attribute

        Returns:
            True/False
        '''
        return self.frames.has_attribute(frame_attr_name)

    def get_frame_attribute_schema(self, frame_attr_name):
        '''Gets the AttributeSchema for the frame attribute with the given
        name.

        Args:
            frame_attr_name: the name

        Returns:
            an AttributeContainerSchema
        '''
        return self.frames.get_attribute_schema(frame_attr_name)

    def get_frame_attribute_class(self, frame_attr_name):
        '''Gets the Attribute class for the frame attribute with the given
        name.

        Args:
            frame_attr_name: the name of the frame attribute

        Returns:
            an Attribute
        '''
        return self.frames.get_attribute_class(frame_attr_name)

    def has_object_label(self, label):
        '''Whether the schema has an object with the given label.

        Args:
            label: the object label

        Returns:
            True/False
        '''
        return self.objects.has_object_label(label)

    def has_object_attribute(self, label, obj_attr_name):
        '''Whether the schema has an object with the given label with an
        attribute of the given name.

        Args:
            label: the object label
            obj_attr_name: the name of the object attribute

        Returns:
            True/False
        '''
        return self.objects.has_object_attribute(label, obj_attr_name)

    def get_object_schema(self, label):
        '''Gets the AttributeContainerSchema for the object with the given
        label.

        Args:
            label: the object label

        Returns:
            an AttributeContainerSchema
        '''
        return self.objects.get_object_schema(label)

    def get_object_attribute_schema(self, label, obj_attr_name):
        '''Gets the AttributeSchema for the attribute of the given name for the
        object with the given label.

        Args:
            label: the object label
            obj_attr_name: the name of the object attribute

        Returns:
            the AttributeSchema
        '''
        return self.objects.get_object_attribute_schema(label, obj_attr_name)

    def get_object_attribute_class(self, label, obj_attr_name):
        '''Gets the Attribute class for the attribute of the given name for the
        object with the given label.

        Args:
            label: the object label
            obj_attr_name: the name of the object attribute

        Returns:
            the Attribute subclass
        '''
        return self.objects.get_object_attribute_class(label, obj_attr_name)

    def has_event_label(self, label):
        '''Whether the schema has an event with the given label.

        Args:
            label: the event label

        Returns:
            True/False
        '''
        return self.events.has_event_label(label)

    def has_event_attribute(self, label, event_attr_name):
        '''Whether the schema has an event with the given label with an
        attribute of the given name.

        Args:
            label: the event label
            event_attr_name: the name of the event attribute

        Returns:
            True/False
        '''
        return self.events.has_event_attribute(label, event_attr_name)

    def get_event_schema(self, label):
        '''Gets the AttributeContainerSchema for the event with the given
        label.

        Args:
            label: the event label

        Returns:
            an AttributeContainerSchema
        '''
        return self.events.get_event_schema(label)

    def get_event_attribute_schema(self, label, event_attr_name):
        '''Gets the AttributeSchema for the attribute of the given name for the
        event with the given label.

        Args:
            label: the event label
            event_attr_name: the name of the event attribute

        Returns:
            the AttributeSchema
        '''
        return self.events.get_event_attribute_schema(label, event_attr_name)

    def get_event_attribute_class(self, label, event_attr_name):
        '''Gets the Attribute class for the attribute of the given name for
        the event with the given label.

        Args:
            label: the event label
            event_attr_name: the name of the event attribute

        Returns:
            the Attribute subclass
        '''
        self.events.get_event_attribute_class(label, event_attr_name)

    def add_video_attribute(self, video_attr):
        '''Adds the given video-level attribute to the schema.

        Args:
            video_attr: an Attribute
        '''
        self.attrs.add_attribute(video_attr)

    def add_video_attributes(self, video_attrs):
        '''Adds the given video-level attributes to the schema.

        Args:
            video_attrs: an AttributeContainer
        '''
        self.attrs.add_attributes(video_attrs)

    def add_frame_attribute(self, frame_attr):
        '''Adds the given frame attribute to the schema.

        Args:
            frame_attr: an Attribute
        '''
        self.frames.add_attribute(frame_attr)

    def add_frame_attributes(self, frame_attrs):
        '''Adds the given frame attributes to the schema.

        Args:
            frame_attrs: an AttributeContainer
        '''
        self.frames.add_attributes(frame_attrs)

    def add_object_label(self, label):
        '''Adds the given object label to the schema.

        ArgsL:
            label: an object label
        '''
        self.objects.add_object_label(label)

    def add_object_attribute(self, label, obj_attr):
        '''Adds the Attribute for the object with the given label to the
        schema.

        Args:
            label: an object label
            obj_attr: an Attribute
        '''
        self.objects.add_object_attribute(label, obj_attr)

    def add_object_attributes(self, label, obj_attrs):
        '''Adds the AttributeContainer for the object with the given label to
        the schema.

        Args:
            label: an object label
            obj_attrs: an AttributeContainer
        '''
        self.objects.add_object_attributes(label, obj_attrs)

    def add_object(self, obj):
        '''Adds the Object or DetectedObject to the schema.

        Args:
            obj: an Object or DetectedObject
        '''
        self.objects.add_object(obj)

    def add_objects(self, objects):
        '''Adds the ObjectContainer or DetectedObjectContainer to the schema.

        Args:
            objects: an ObjectContainer or DetectedObjectContainer
        '''
        self.objects.add_objects(objects)

    def add_event_label(self, label):
        '''Adds the given event label to the schema.

        Args
            label: an event label
        '''
        self.events.add_event_label(label)

    def add_event_attribute(self, label, event_attr):
        '''Adds the Attribute for the event with the given label to the schema.

        Args:
            label: an event label
            event_attr: an Attribute
        '''
        self.events.add_event_attribute(label, event_attr)

    def add_event_attributes(self, label, event_attrs):
        '''Adds the AttributeContainer for the event with the given label to
        the schema.

        Args:
            label: an event label
            event_attrs: an AttributeContainer
        '''
        self.events.add_event_attributes(label, event_attrs)

    def add_event(self, event):
        '''Adds the Event to the schema.

        Args:
            event: an Event
        '''
        self.events.add_event(event)

    def add_events(self, events):
        '''Adds the EventContainer to the schema.

        Args:
            events: an EventContainer
        '''
        self.events.add_events(events)

    def add_frame_labels(self, frame_labels):
        '''Adds the FrameLabels to the schema.

        Args:
            frame_labels: a FrameLabels
        '''
        self.add_frame_attributes(frame_labels.attrs)
        self.add_objects(frame_labels.objects)

    def add_video_labels(self, video_labels):
        '''Adds the VideoLabels to the schema.

        Args:
            video_labels: a VideoLabels
        '''
        self.add_video_attributes(video_labels.attrs)
        for frame_labels in video_labels.iter_frames():
            self.add_frame_labels(frame_labels)

        self.add_objects(video_labels.objects)
        self.add_events(video_labels.events)

    def merge_schema(self, schema):
        '''Merges the given VideoLabelsSchema into this schema.

        Args:
            schema: a VideoLabelsSchema
        '''
        self.attrs.merge_schema(schema.attrs)
        self.frames.merge_schema(schema.frames)
        self.objects.merge_schema(schema.objects)
        self.events.merge_schema(schema.events)

    def is_valid_video_attribute(self, video_attr):
        '''Whether the video-level attribute is compliant with the schema.

        Args:
            video_attr: an Attribute

        Returns:
            True/False
        '''
        return self.attrs.is_valid_attribute(video_attr)

    def is_valid_frame_attribute(self, frame_attr):
        '''Whether the frame attribute is compliant with the schema.

        Args:
            frame_attr: an Attribute

        Returns:
            True/False
        '''
        return self.frames.is_valid_attribute(frame_attr)

    def is_valid_object_label(self, label):
        '''Whether the object label is compliant with the schema.

        Args:
            label: an object label

        Returns:
            True/False
        '''
        return self.objects.is_valid_object_label(label)

    def is_valid_object_attribute(self, label, obj_attr):
        '''Whether the object attribute for the object with the given label is
        compliant with the schema.

        Args:
            label: an object label
            obj_attr: an Attribute

        Returns:
            True/False
        '''
        return self.objects.is_valid_object_attribute(label, obj_attr)

    def is_valid_object(self, obj):
        '''Whether the Object or DetectedObject is compliant with the schema.

        Args:
            obj: an Object or DetectedObject

        Returns:
            True/False
        '''
        return self.objects.is_valid_object(obj)

    def is_valid_event_label(self, label):
        '''Whether the event label is compliant with the schema.

        Args:
            label: an event label

        Returns:
            True/False
        '''
        return self.events.is_valid_event_label(label)

    def is_valid_event_attribute(self, label, event_attr):
        '''Whether the event attribute for the event with the given label is
        compliant with the schema.

        Args:
            label: an event label
            event_attr: an Attribute

        Returns:
            True/False
        '''
        return self.events.is_valid_event_attribute(label, event_attr)

    def is_valid_event(self, event):
        '''Whether the Event is compliant with the schema.

        Args:
            event: an Event

        Returns:
            True/False
        '''
        return self.events.is_valid_event(event)

    def validate_video_attribute_name(self, video_attr_name):
        '''Validates that the schema contains a video-level attribute with the
        given name.

        Args:
            video_attr_name: the name

        Raises:
            AttributeContainerSchemaError: if the schema does not contain the
                attribute
        '''
        self.attrs.validate_attribute_name(video_attr_name)

    def validate_video_attribute(self, video_attr):
        '''Validates that the video-level attribute is compliant with the
        schema.

        Args:
            video_attr: an Attribute

        Raises:
            AttributeContainerSchemaError: if the attribute violates the schema
        '''
        self.attrs.validate_attribute(video_attr)

    def validate_frame_attribute_name(self, frame_attr_name):
        '''Validates that the schema contains a frame attribute with the given
        name.

        Args:
            frame_attr_name: the name

        Raises:
            AttributeContainerSchemaError: if the schema does not contain the
                attribute
        '''
        self.frames.validate_attribute_name(frame_attr_name)

    def validate_frame_attribute(self, frame_attr):
        '''Validates that the frame attribute is compliant with the schema.

        Args:
            frame_attr: an Attribute

        Raises:
            AttributeContainerSchemaError: if the attribute violates the schema
        '''
        self.frames.validate_attribute(frame_attr)

    def validate_object_label(self, label):
        '''Validates that the object label is compliant with the schema.

        Args:
            label: an object label

        Raises:
            ObjectContainerSchemaError: if the object label violates the schema
        '''
        self.objects.validate_object_label(label)

    def validate_object_attribute(self, label, obj_attr):
        '''Validates that the object attribute for the given label is compliant
        with the schema.

        Args:
            label: an object label
            obj_attr: an Attribute

        Raises:
            AttributeContainerSchemaError: if the object attribute violates the
                schema
        '''
        self.objects.validate_object_attribute(label, obj_attr)

    def validate_object(self, obj):
        '''Validates that the object is compliant with the schema.

        Args:
            obj: an Object or DetectedObject

        Raises:
            ObjectContainerSchemaError: if the object's label violates the
                schema
            AttributeContainerSchemaError: if any attributes of the object
                violate the schema
        '''
        self.objects.validate_object(obj)

    def validate_event_label(self, label):
        '''Validates that the event label is compliant with the schema.

        Args:
            label: an event label

        Raises:
            EventContainerSchemaError: if the event label violates the schema
        '''
        self.events.validate_event_label(label)

    def validate_event_attribute(self, label, event_attr):
        '''Validates that the event attribute for the given label is compliant
        with the schema.

        Args:
            label: an event label
            event_attr: an Attribute

        Raises:
            AttributeContainerSchemaError: if the event attribute violates the
                schema
        '''
        self.events.validate_event_attribute(label, event_attr)

    def validate_event(self, event):
        '''Validates that the event is compliant with the schema.

        Args:
            event: an Event

        Raises:
            EventContainerSchemaError: if the event's label violates the schema
            AttributeContainerSchemaError: if any attributes of the event
                violate the schema
        '''
        self.validate_event(event)

    def attributes(self):
        '''Returns the list of class attributes that will be serialized.

        Args:
            a list of attribute names
        '''
        return ["attrs", "frames", "objects", "events"]

    @classmethod
    def build_active_schema_for_frame(cls, frame_labels):
        '''Builds a VideoLabelsSchema that describes the active schema of the
        given VideoFrameLabels.

        Args:
            frame_labels: a VideoFrameLabels

        Returns:
            a VideoLabelsSchema
        '''
        schema = cls()
        schema.add_frame_labels(frame_labels)
        return schema

    @classmethod
    def build_active_schema_for_object(cls, obj):
        '''Builds a VideoLabelsSchema that describes the active schema of the
        given Object or DetectedObject.

        Args:
            obj: an Object or DetectedObject

        Returns:
            a VideoLabelsSchema
        '''
        schema = cls()
        schema.add_object(obj)
        return schema

    @classmethod
    def build_active_schema_for_objects(cls, objects):
        '''Builds a VideoLabelsSchema that describes the active schema of the
        given ObjectContainer or DetectedObjectContainer.

        Args:
            objects: an ObjectContainer or DetectedObjectContainer

        Returns:
            a VideoLabelsSchema
        '''
        schema = cls()
        schema.add_objects(objects)
        return schema

    @classmethod
    def build_active_schema_for_event(cls, event):
        '''Builds a VideoLabelsSchema that describes the active schema of the
        given Event.

        Args:
            event: an Event

        Returns:
            a VideoLabelsSchema
        '''
        schema = cls()
        schema.add_event(event)
        return schema

    @classmethod
    def build_active_schema_for_events(cls, events):
        '''Builds a VideoLabelsSchema that describes the active schema of the
        given EventContainer.

        Args:
            events: an EventContainer

        Returns:
            a VideoLabelsSchema
        '''
        schema = cls()
        schema.add_events(events)
        return schema

    @classmethod
    def build_active_schema(cls, video_labels):
        '''Builds a VideoLabelsSchema that describes the active schema of the
        given VideoLabels.

        Args:
            video_labels: a VideoLabels

        Returns:
            a VideoLabelsSchema
        '''
        schema = cls()
        schema.add_video_labels(video_labels)
        return schema

    @classmethod
    def from_dict(cls, d):
        '''Constructs a VideoLabelsSchema from a JSON dictionary.

        Args:
            d: a JSON dictionary

        Returns:
            a VideoLabelsSchema
        '''
        attrs = d.get("attrs", None)
        if attrs is not None:
            attrs = AttributeContainerSchema.from_dict(attrs)

        frames = d.get("frames", None)
        if frames is not None:
            frames = AttributeContainerSchema.from_dict(frames)

        objects = d.get("objects", None)
        if objects is not None:
            objects = ObjectContainerSchema.from_dict(objects)

        events = d.get("events", None)
        if events is not None:
            events = EventContainerSchema.from_dict(events)

        return cls(attrs=attrs, frames=frames, objects=objects, events=events)


class VideoLabelsSchemaError(Exception):
    '''Error raised when a VideoLabelsSchema is violated.'''
    pass


class VideoSetLabels(Set):
    '''Class encapsulating labels for a set of videos.

    VideoSetLabels support item indexing by the `filename` of the VideoLabels
    instances in the set.

    VideoSetLabels instances behave like defaultdicts: new VideoLabels
    instances are automatically created if a non-existent filename is accessed.

    VideoLabels without filenames may be added to the set, but they cannot be
    accessed by `filename`-based lookup.

    Attributes:
        videos: an OrderedDict of VideoLabels with filenames as keys
        schema: a VideoLabelsSchema describing the schema of the labels
    '''

    _ELE_ATTR = "videos"
    _ELE_KEY_ATTR = "filename"
    _ELE_CLS = VideoLabels
    _ELE_CLS_FIELD = "_LABELS_CLS"

    def __init__(self, videos=None, schema=None):
        '''Constructs a VideoSetLabels instance.

        Args:
            videos: an optional iterable of VideoLabels. By default, an empty
                set is created
            schema: an optional VideoLabelsSchema to enforce on the object.
                By default, no schema is enforced
        '''
        self.schema = schema
        super(VideoSetLabels, self).__init__(videos=videos)

    def __getitem__(self, filename):
        '''Gets the VideoLabels with the given filename.

        If the filename is not in the set, an empty VideoLabels is created,
        added to the set, and returned.

        Args:
            filename: a filename

        Returns:
            a VideoLabels
        '''
        if filename not in self:
            video_labels = VideoLabels(filename=filename)
            self.add(video_labels)

        return super(VideoSetLabels, self).__getitem__(filename)

    def __setitem__(self, filename, video_labels):
        '''Sets the VideoLabels for the given filename.

        Any existing labels are overwritten.

        Args:
            filename: a filename
            video_labels: a VideoLabels
        '''
        if self.has_schema:
            self._apply_schema_to_video(video_labels)

        super(VideoSetLabels, self).__setitem__(filename, video_labels)

    @property
    def has_schema(self):
        '''Whether the video set has an enforced schema.'''
        return self.schema is not None

    def empty(self):
        '''Returns an empty copy of the VideoSetLabels.

        The schema of the set is preserved, if applicable.

        Returns:
            an empty VideoSetLabels
        '''
        return self.__class__(schema=self.schema)

    def add(self, video_labels):
        '''Adds the VideoLabels to the set.

        Args:
            video_labels: a VideoLabels
        '''
        if self.has_schema:
            self._apply_schema_to_video(video_labels)
        super(VideoSetLabels, self).add(video_labels)

    def clear_frame_attributes(self):
        '''Removes all frame attributes from all VideoLabels in the set.'''
        for video_labels in self:
            video_labels.clear_frame_attributes()

    def clear_objects(self):
        '''Removes all objects from all VideoLabels in the set.'''
        for video_labels in self:
            video_labels.clear_objects()

    def get_filenames(self):
        '''Returns the set of filenames of VideoLabels in the set.

        Returns:
            the set of filenames
        '''
        return set(vl.filename for vl in self if vl.filename)

    def get_schema(self):
        '''Gets the schema for the set, or None if no schema is enforced.

        Returns:
            a VideoLabelsSchema, or None
        '''
        return self.schema

    def get_active_schema(self):
        '''Returns a VideoLabelsSchema describing the active schema of the set.

        Returns:
            a VideoLabelsSchema
        '''
        schema = VideoLabelsSchema()
        for video_labels in self:
            schema.merge_schema(
                VideoLabelsSchema.build_active_schema(video_labels))

        return schema

    def set_schema(self, schema, filter_by_schema=False):
        '''Sets the schema to the given VideoLabelsSchema.

        Args:
            schema: the VideoLabelsSchema to use
            filter_by_schema: whether to filter any invalid objects/attributes
                from the set after changing the schema. By default, this is
                False

        Raises:
            VideoLabelsSchemaError: if `filter_by_schema` was False and the
                set contains attributes/objects that are not compliant with the
                schema
        '''
        self.schema = schema

        if filter_by_schema and self.has_schema:
            self.filter_by_schema(schema)

        self._apply_schema()

    def filter_by_schema(self, schema):
        '''Removes objects/attributes from the VideoLabels in the set that are
        not compliant with the given schema.

        Args:
            schema: a VideoLabelsSchema
        '''
        for video_labels in self:
            video_labels.filter_by_schema(schema)

    def remove_objects_without_attrs(self, labels=None):
        '''Removes DetectedObjects from the VideoSetLabels that do not have
        attributes.

        Args:
            labels: an optional list of DetectedObject label strings to which
                to restrict attention when filtering. By default, all objects
                are processed
        '''
        for video_labels in self:
            video_labels.remove_objects_without_attrs(labels=labels)

    def freeze_schema(self):
        '''Sets the schema for the set to the current active schema.'''
        self.set_schema(self.get_active_schema())

    def remove_schema(self):
        '''Removes the schema from the set.'''
        self.schema = None
        self._apply_schema()

    def sort_by_filename(self, reverse=False):
        '''Sorts the VideoLabels in this instance by filename.

        VideoLabels without filenames are always put at the end of the set.

        Args:
            reverse: whether to sort in reverse order. By default, this is
                False
        '''
        self.sort_by("filename", reverse=reverse)

    def attributes(self):
        '''Returns the list of class attributes that will be serialized.

        Returns:
            a list of attribute names
        '''
        _attrs = super(VideoSetLabels, self).attributes()

        if self.has_schema:
            return ["schema"] + _attrs

        return _attrs

    def _apply_schema_to_video(self, video_labels):
        if self.has_schema:
            video_labels.set_schema(self.get_schema())
        else:
            video_labels.remove_schema()

    def _apply_schema(self):
        for video_labels in self:
            self._apply_schema_to_video(video_labels)

    @classmethod
    def from_video_labels_patt(cls, video_labels_patt):
        '''Creates an instance of `cls` from a pattern of `_ELE_CLS` files.

        Args:
             video_labels_patt: a pattern with one or more numeric sequences:
                example: "/path/to/labels/%05d.json"

        Returns:
            a `cls` instance
        '''
        image_set_labels = cls()
        for labels_path in etau.get_pattern_matches(video_labels_patt):
            image_set_labels.add(cls._ELE_CLS.from_json(labels_path))
        return image_set_labels

    @classmethod
    def from_dict(cls, d):
        '''Constructs a VideoSetLabels from a JSON dictionary.

        Args:
            d: a JSON dictionary

        Returns:
            a VideoSetLabels
        '''
        schema = d.pop("schema", None)
        if schema is not None:
            schema = VideoLabelsSchema.from_dict(schema)

        return super(VideoSetLabels, cls).from_dict(d, schema=schema)


class BigVideoSetLabels(VideoSetLabels, BigSet):
    '''A BigSet of VideoLabels.

    Behaves identically to VideoSetLabels except that each VideoLabels is
    stored on disk.

    BigVideoSetLabels store a `backing_dir` attribute that specifies the path
    on disk to the serialized elements. If a backing directory is explicitly
    provided, the directory will be maintained after the BigVideoSetLabels
    object is deleted; if no backing directory is specified, a temporary
    backing directory is used and is deleted when the BigVideoSetLabels
    instance is garbage collected.

    Attributes:
        videos: an OrderedDict whose keys are filenames and whose values are
            uuids for locating VideoLabels on disk
        schema: a VideoLabelsSchema describing the schema of the labels
        backing_dir: the backing directory in which the VideoLabels
            are/will be stored
    '''

    def __init__(self, videos=None, schema=None, backing_dir=None):
        '''Creates a BigVideoSetLabels instance.

        Args:
            videos: an optional dictionary or list of (key, uuid) tuples for
                elements in the set
            schema: an optional VideoLabelsSchema to enforce on the object.
                By default, no schema is enforced
            backing_dir: an optional backing directory in which the VideoLabels
                are/will be stored. If omitted, a temporary backing directory
                is used
        '''
        self.schema = schema
        BigSet.__init__(self, backing_dir=backing_dir, videos=videos)

    def empty_set(self):
        '''Returns an empty in-memory VideoSetLabels version of this
        BigVideoSetLabels.

        Returns:
            an empty VideoSetLabels
        '''
        return VideoSetLabels(schema=self.schema)

    def filter_by_schema(self, schema):
        '''Removes objects/attributes from the VideoLabels in the set that are
        not compliant with the given schema.

        Args:
            schema: a VideoLabelsSchema
        '''
        for key in self.keys():
            video_labels = self[key]
            video_labels.filter_by_schema(schema)
            self[key] = video_labels

    def remove_objects_without_attrs(self, labels=None):
        '''Removes DetectedObjects from the BigVideoSetLabels that do not have
        attributes.

        Args:
            labels: an optional list of DetectedObject label strings to which
                to restrict attention when filtering. By default, all objects
                are processed
        '''
        for key in self.keys():
            video_labels = self[key]
            video_labels.remove_objects_without_attrs(labels=labels)
            self[key] = video_labels

    def _apply_schema(self):
        for key in self.keys():
            video_labels = self[key]
            self._apply_schema_to_video(video_labels)
            self[key] = video_labels


class VideoStreamInfo(Serializable):
    '''Class encapsulating the stream info for a video.'''

    def __init__(self, stream_info, format_info):
        '''Constructs a VideoStreamInfo instance.

        Args:
            stream_info: a dictionary of video stream info
            format_info: a dictionary of video format info
        '''
        self.stream_info = stream_info
        self.format_info = format_info

    @property
    def encoding_str(self):
        '''The video encoding string, or "" if it code not be found.'''
        _encoding_str = str(self.stream_info.get("codec_tag_string", ""))
        if _encoding_str is None:
            logger.warning("Unable to determine encoding string")
        return _encoding_str

    @property
    def frame_size(self):
        '''The (width, height) of each frame.

        Raises:
            VideoStreamInfoError if the frame size could not be determined
        '''
        try:
            return (
                int(self.stream_info["width"]),
                int(self.stream_info["height"]),
            )
        except KeyError:
            raise VideoStreamInfoError(
                "Unable to determine frame size of the video")

    @property
    def aspect_ratio(self):
        '''The aspect ratio of the video.

        Raises a VideoStreamInfoError if the frame size could not be
        determined.
        '''
        width, height = self.frame_size
        return width * 1.0 / height

    @property
    def frame_rate(self):
        '''The frame rate of the video.

        Raises:
            VideoStreamInfoError if the frame rate could not be determined
        '''
        try:
            try:
                num, denom = self.stream_info["avg_frame_rate"].split("/")
                return float(num) / float(denom)
            except ZeroDivisionError:
                num, denom = self.stream_info["r_frame_rate"].split("/")
                return float(num) / float(denom)
        except (KeyError, ValueError):
            raise VideoStreamInfoError(
                "Unable to determine frame rate of the video")

    @property
    def total_frame_count(self):
        '''The total number of frames in the video, or -1 if it could not be
        determined.
        '''
        try:
            # try `nb_frames`
            return int(self.stream_info["nb_frames"])
        except KeyError:
            pass

        try:
            # try `duration` x `frame rate`
            return int(round(self.duration * self.frame_rate))
        except VideoStreamInfoError:
            pass

        try:
            #
            # Fallback to `duration_ts` as a last resort. This will not be
            # accurate for videos with `time_base` != 1, but the assumption is
            # that one of the preceeding methods will have already worked for
            # videos. This is here as a last resort for sequences of images,
            # where `duration_ts` seems to directly contain the number of
            # frames.
            #
            return int(self.stream_info["duration_ts"])
        except KeyError:
            pass

        logger.warning("Unable to determine total frame count; returning -1")
        return -1

    @property
    def duration(self):
        '''The duration of the video, in seconds, or -1 if it could not be
        determined.
        '''
        try:
            # try `duration`
            return float(self.stream_info["duration"])
        except KeyError:
            pass

        try:
            # try `duration_ts` x `time_base`
            duration_ts = float(self.stream_info["duration_ts"])
            num, denom = self.stream_info["time_base"].split("/")
            return duration_ts * float(num) / float(denom)
        except KeyError:
            pass

        try:
            # try `duration` from format info
            return float(self.format_info["duration"])
        except KeyError:
            pass

        logger.warning("Unable to determine duration; returning -1")
        return -1

    @property
    def size_bytes(self):
        '''The size of the video on disk, in bytes, or -1 if it could not be
        determined.
        '''
        try:
            return int(self.format_info["size"])
        except KeyError:
            pass

        logger.warning("Unable to determine video size; returning -1")
        return -1

    def attributes(self):
        '''Returns the list of class attributes that will be serialized.'''
        return self.custom_attributes(dynamic=True)

    @classmethod
    def build_for(cls, inpath):
        '''Builds a VideoStreamInfo instance for the given video.

        Args:
            inpath: the path to the input video

        Returns:
            a VideoStreamInfo instance
        '''
        stream_info, format_info = _get_stream_info(inpath)
        return cls(stream_info, format_info)

    @classmethod
    def from_dict(cls, d):
        '''Constructs a VideoStreamInfo from a JSON dictionary.'''
        stream_info = d["stream_info"]
        format_info = d["format_info"]
        return cls(stream_info, format_info)


class VideoStreamInfoError(Exception):
    '''Exception raised when an invalid video stream info dictionary is
    encountered.
    '''
    pass


def _get_stream_info(inpath):
    # Get stream info via ffprobe
    ffprobe = FFprobe(opts=[
        "-show_format",              # get format info
        "-show_streams",             # get stream info
        "-print_format", "json",     # return in JSON format
    ])
    out = ffprobe.run(inpath, decode=True)
    info = load_json(out)

    # Get format info
    format_info = info["format"]

    # Get stream info
    video_streams = [s for s in info["streams"] if s["codec_type"] == "video"]
    num_video_streams = len(video_streams)
    if num_video_streams == 1:
        stream_info = video_streams[0]
    elif num_video_streams == 0:
        logger.warning("No video stream found; defaulting to first stream")
        stream_info = info["streams"][0]
    else:
        logger.warning("Found multiple video streams; using first stream")
        stream_info = video_streams[0]

    return stream_info, format_info


def get_encoding_str(inpath):
    '''Get the encoding string of the input video.

    Args:
        inpath: video path

    Returns:
        the encoding string
    '''
    return VideoStreamInfo.build_for(inpath).encoding_str


def get_frame_rate(inpath):
    '''Get the frame rate of the input video.

    Args:
        inpath: video path

    Returns:
        the frame rate
    '''
    return VideoStreamInfo.build_for(inpath).frame_rate


def get_frame_size(inpath):
    '''Get the frame (width, height) of the input video.

    Args:
        inpath: video path

    Returns:
        the (width, height) of the video frames
    '''
    return VideoStreamInfo.build_for(inpath).frame_size


def get_frame_count(inpath):
    '''Get the number of frames in the input video.

    Args:
        inpath: video path

    Returns:
        the frame count, or -1 if it could not be determined
    '''
    return VideoStreamInfo.build_for(inpath).total_frame_count


def get_duration(inpath):
    '''Gets the duration of the video, in seconds.

    Args:
        inpath: video path

    Returns:
        the duration of the video, in seconds, or -1 if it could not be
            determined
    '''
    return VideoStreamInfo.build_for(inpath).duration


def get_raw_frame_number(raw_frame_rate, raw_frame_count, fps, sampled_frame):
    '''Get the raw frame number corresponding to the given sampled frame
    number.

    This function assumes that the sampling was performed using the command:
    ```
    FFmpeg(fps=fps).run(raw_video_path, ...)
    ```

    Args:
        raw_frame_rate: the frame rate of the raw video
        raw_frame_count: the number of frames in the raw video
        fps: the sampling rate that was used
        sampled_frame: the sampled frame number

    Returns:
        raw_frame: the raw frame number from the input video corresponding to
            the given sampled frame number
    '''
    delta = raw_frame_rate / (1.0 * fps)
    raw_frame = np.minimum(
        np.ceil(delta * (sampled_frame - 0.5)), raw_frame_count)
    return int(raw_frame)


def extract_clip(
        video_path, output_path, start_time=None, duration=None, fast=False):
    '''Extracts the specified clip from the video.

    When fast=False, the following ffmpeg command is used:
    ```
    # Slow, accurate option
    ffmpeg -ss <start_time> -i <video_path> -t <duration> <output_path>
    ```

    When fast is True, the following two-step ffmpeg process is used:
    ```
    # Faster, less accurate option
    ffmpeg -ss <start_time> -i <video_path> -t <duration> -c copy <tmp_path>
    ffmpeg -i <tmp_path> <output_path>
    ```

    Args:
        video_path: the path to a video
        output_path: the path to write the extracted video clip
        start_time: the start timestamp, which can either be a float value of
            seconds or a string in "HH:MM:SS.XXX" format. If omitted, the
            beginning of the video is used
        duration: the clip duration, which can either be a float value of
            seconds or a string in "HH:MM:SS.XXX" format. If omitted, the clip
            extends to the end of the video
        fast: whether to use a faster-but-potentially-less-accurate strategy to
            extract the clip. By default, the slow accurate strategy is used
    '''
    #
    # @todo is this accurate? should we use VideoProcessor to ensure that the
    # frames of the clip will be exactly the same as those encountered via
    # other clip-based methods in ETA?
    #
    in_opts = ["-vsync", "0"]
    if start_time is not None:
        if not isinstance(start_time, six.string_types):
            start_time = "%.3f" % start_time
        in_opts.extend(["-ss", start_time])

    out_opts = ["-vsync", "0"]
    if duration is not None:
        if not isinstance(duration, six.string_types):
            duration = "%.3f" % duration
        out_opts.extend(["-t", duration])

    if not fast:
        # Extract clip carefully and accurately by decoding every frame
        ffmpeg = FFmpeg(in_opts=in_opts, out_opts=out_opts)
        ffmpeg.run(video_path, output_path)
        return

    with etau.TempDir() as d:
        tmp_path = os.path.join(d, os.path.basename(output_path))

        # Extract clip as accurately and quickly as possible by only touching
        # key frames. May lave blank frames in the video
        out_opts.extend(["-c", "copy"])
        ffmpeg = FFmpeg(in_opts=in_opts, out_opts=out_opts)
        ffmpeg.run(video_path, tmp_path)

        # Clean up fast output by re-encoding the extracted clip
        # Note that this may not exactly correspond to the slow, accurate
        # implementation above
        ffmpeg = FFmpeg(out_opts=["-vsync", "0"])
        ffmpeg.run(tmp_path, output_path)


def _make_ffmpeg_select_arg(frames):
    ss = "+".join(["eq(n\,%d)" % (f - 1) for f in frames])
    return "select='%s'" % ss


def sample_select_frames(
        video_path, frames, output_patt=None, size=None, fast=False,
        retry_with_slow=True):
    '''Samples the specified frames of the video.

    When `fast=False`, this implementation uses `VideoProcessor`. When
    `fast=True`, this implementation uses ffmpeg's `-vf select` option.

    Args:
        video_path: the path to a video
        frames: a sorted list of frame numbers to sample
        output_patt: an optional output pattern like "/path/to/frames-%d.png"
            specifying where to write the sampled frames. If omitted, the
            frames are instead returned in an in-memory list
        size: an optional (width, height) to resize the sampled frames. By
            default, the native dimensions of the frames are used
        fast: whether to use a native ffmpeg method to perform the extraction.
            While faster, this may be inconsistent with other video processing
            methods in ETA. By default, this is False
        retry_with_slow: whether to retry in slow mode if the fast native
            ffmpeg method fails to write all of the video frames. If this
            option is set to `False` and if `fast=True`, the function will just
            return whichever frames the function succeeds in writing out. By
            default, this is True.

    Returns:
        a list of the sampled frames if output_patt is None, and None otherwise
    '''
    if fast:
        try:
            return _sample_select_frames_fast(
                video_path, frames, output_patt, size, retry_with_slow)
        except SampleSelectFramesError as e:
            logger.warning("Select frames fast mode failed: '%s'", e)
            logger.info("Reverting to `fast=False`")

    return _sample_select_frames_slow(video_path, frames, output_patt, size)


class SampleSelectFramesError(Exception):
    '''Exception raised when the `sample_select_frames` method encounters an
    error.
    '''
    pass


def _sample_select_frames_fast(
        video_path, frames, output_patt, size, exception_if_incomplete):
    #
    # As per https://stackoverflow.com/questions/29801975, one cannot pass an
    # argument of length > 131072 to subprocess. So, we have to make sure the
    # user isn't requesting too many frames to handle
    #
    select_arg_str = _make_ffmpeg_select_arg(frames)
    if len(select_arg_str) > 131072:
        raise SampleSelectFramesError(
            "Number of frames (%d) requested too large" % len(frames))

    # If reading into memory, use `png` to ensure lossless-ness
    ext = os.path.splitext(output_patt)[1] if output_patt else ".png"

    with etau.TempDir() as d:
        # Sample frames to disk temporarily
        tmp_patt = os.path.join(d, "frame-%d" + ext)
        ffmpeg = FFmpeg(
            size=size, out_opts=["-vf", select_arg_str, "-vsync", "0"])

        try:
            ffmpeg.run(video_path, tmp_patt)
        except etau.ExecutableRuntimeError:
            #
            # Sometimes ffmpeg can't decode frames in video.
            #

            num_frames = len(etau.parse_pattern(tmp_patt))
            msg = "Only %d of %d expected frames were sampled" % (
                num_frames, len(frames))

            if exception_if_incomplete:
                raise SampleSelectFramesError(msg)

            # Analogous to FFmpegVideoReader, our approach here is to
            # gracefully fail and just give the user however many frames we
            # can...
            logger.warning(msg)
            frames = frames[:num_frames]

        if output_patt is not None:
            # Move frames into place with correct output names
            for idx, fn in enumerate(frames, 1):
                etau.move_file(tmp_patt % idx, output_patt % fn)
            return

        # Read frames into memory
        imgs = []
        for idx in range(1, len(frames) + 1):
            imgs.append(etai.read(tmp_patt % idx))

        return imgs


def _sample_select_frames_slow(video_path, frames, output_patt, size):
    # Parse parameters
    resize_images = size is not None

    if output_patt:
        # Sample frames to disk via VideoProcessor
        p = VideoProcessor(
            video_path, frames=frames, out_images_path=output_patt)
        with p:
            for img in p:
                if resize_images:
                    img = etai.resize(img, *size)
                p.write(img)
        return None

    # Sample frames in memory via FFmpegVideoReader
    with FFmpegVideoReader(video_path, frames=frames) as r:
        if resize_images:
            return [etai.resize(img, *size) for img in r]

        return [img for img in r]


def sample_first_frames(imgs_or_video_path, k, stride=1, size=None):
    '''Samples the first k frames in a video.

    Args:
        imgs_or_video_path: can be either the path to the input video or an
            array of frames of size [num_frames, height, width, num_channels]
        k: number of frames to extract
        stride: number of frames to be skipped in between. By default, a
            contiguous array of frames in extracted
        size: an optional (width, height) to resize the sampled frames. By
            default, the native dimensions of the frames are used

    Returns:
        a numpy array of size [k, height, width, num_channels]
    '''
    # Read frames ...
    if isinstance(imgs_or_video_path, six.string_types):
        # ... from disk
        video_path = imgs_or_video_path
        frames = [i for i in range(1, stride * k + 1, stride)]
        with FFmpegVideoReader(video_path, frames=frames) as vr:
            imgs_out = [img for img in vr]
    else:
        # ... from tensor
        imgs = imgs_or_video_path
        imgs_out = imgs[:(k * stride):stride]

    # Duplicate last frame if necessary
    if k > len(imgs_out):
        num_repeats = k - len(imgs_out)
        imgs_out = np.asarray(imgs_out)
        imgs_out = np.concatenate((
            imgs_out, np.repeat(imgs_out[-1][np.newaxis], num_repeats, axis=0)
        ))

    # Resize frames, if necessary
    if size is not None:
        imgs_out = [etai.resize(img, *size) for img in imgs_out]

    return np.array(imgs_out)


def uniformly_sample_frames(imgs_or_video_path, k, size=None):
    '''Uniformly samples k frames from the video, always including the first
    and last frames.

    If k is larger than the number of frames in the video, duplicate frames
    will be included as necessary so that k frames are always returned.

    Args:
        imgs_or_video_path: can be either the path to the input video or an
            array of frames of size [num_frames, height, width, num_channels]
        k: the number of frames to extract
        size: an optional (width, height) to resize the sampled frames. By
            default, the native dimensions of the frames are used

    Returns:
        a numpy array of size [k, height, width, num_channels]
    '''
    is_video = isinstance(imgs_or_video_path, six.string_types)
    if is_video:
        video_path = imgs_or_video_path
    else:
        imgs = imgs_or_video_path

    # Compute 1-based frames
    num_frames = get_frame_count(video_path) if is_video else len(imgs)
    frames = [int(round(i)) for i in np.linspace(1, min(num_frames, k), k)]

    # Read frames ...
    if is_video:
        # ... from disk
        with FFmpegVideoReader(video_path, frames=frames) as vr:
            imgs_out = [img for img in vr]
    else:
        # ... from tensor
        imgs_out = [imgs[f - 1] for f in frames]

    # Resize frames, if necessary
    if size is not None:
        imgs_out = [etai.resize(img, *size) for img in imgs_out]

    return np.array(imgs_out)


def sliding_window_sample_frames(imgs_or_video_path, k, stride, size=None):
    '''Samples clips from the video using a sliding window of the given
    length and stride.

    If k is larger than the number of frames in the video, duplicate frames
    will be included as necessary so that one window of size k can be returned.

    Args:
        imgs_or_video_path: can be either the path to the input video or an
            array of frames of size [num_frames, height, width, num_channels]
        k: the size of each window
        stride: the stride for sliding window
        size: an optional (width, height) to resize the sampled frames. By
            default, the native dimensions of the frames are used

    Returns:
        a numpy array of size [XXXX, k, height, width, num_channels]
    '''
    is_video = isinstance(imgs_or_video_path, six.string_types)
    if is_video:
        video_path = imgs_or_video_path
    else:
        imgs = imgs_or_video_path

    # Determine clip indices
    num_frames = get_frame_count(video_path) if is_video else len(imgs)
    if k <= num_frames:
        delta = np.arange(1, k + 1)
        offsets = np.array(list(range(0, num_frames + 1 - k, stride)))
        clip_inds = offsets[:, np.newaxis] + delta[np.newaxis, :]
    else:
        # Duplicate last frame as necessary to fill one window of size k
        clip_inds = np.concatenate((
            np.arange(1, num_frames + 1),
            [num_frames] * (k - num_frames)))[np.newaxis]

    # Read frames ...
    imgs_dict = {}
    frames = list(np.unique(clip_inds))
    if is_video:
        # ... from disk
        with FFmpegVideoReader(video_path, frames=frames) as vr:
            for img in vr:
                imgs_dict[vr.frame_number] = img
    else:
        # ... from tensor
        for fn in frames:
            imgs_dict[fn] = imgs[fn - 1]

    # Resize frames, if necessary
    if size is not None:
        imgs_dict = {
            fn: etai.resize(img, *size) for fn, img in iteritems(imgs_dict)
        }

    # Generate clips tensor
    clips = []
    for inds in clip_inds:
        clips.append(np.array([imgs_dict[k] for k in inds]))

    return np.array(clips)


def extract_keyframes(video_path, output_patt=None):
    '''Extracts the keyframes from the video.

    Keyframes are a set of video frames that mark the start of a transition,
    and are faster to extract than an arbitrary frame.

    Args:
        video_path: the path to a video
        output_patt: an optional output pattern like "/path/to/frames-%d.png"
            specifying where to write the sampled frames. If omitted, the
            frames are instead returned in an in-memory list

    Returns:
        a list of the keyframes if output_patt is None, and None otherwise
    '''
    if output_patt:
        # Write frames to disk via VideoProcessor
        p = VideoProcessor(
            video_path, keyframes_only=True, out_images_path=output_patt)
        with p:
            for img in p:
                p.write(img)
        return

    # Load frames into memory via FFmpegVideoReader
    with FFmpegVideoReader(video_path, keyframes_only=True) as r:
        return [img for img in r]


def split_video(
        video_path, output_patt, num_clips=None, clip_duration=None,
        clip_size_bytes=None):
    '''Splits the video into (roughly) equal-sized clips of the specified size.

    Exactly one keyword argument should be provided.

    This implementation uses an `ffmpeg` command of the following form:

    ```
    ffmpeg \
        -i input.mp4 \
        -c copy -segment_time SS.XXX -f segment -reset_timestamps 1 \
        output-%03d.mp4
    ```

    Args:
        video_path: the path to a video
        output_patt: an output pattern like "/path/to/clips-%03d.mp4"
            specifying where to write the output clips
        num_clips: the number of (roughly) equal size clips to break the
            video into
        clip_duration: the (approximate) duration, in seconds, of each clip to
            generate. The last clip may be shorter
        clip_size_bytes: the (approximate) size, in bytes, of each clip to
            generate. The last clip may be smaller
    '''
    #
    # Determine segment time
    #

    metadata = VideoMetadata.build_for(video_path)
    if clip_size_bytes:
        num_clips = metadata.size_bytes / clip_size_bytes

    if num_clips:
        # Round up to nearest second to ensure that an additional small clip
        # is not created at the end
        segment_time = np.ceil(metadata.duration / num_clips)
    elif clip_duration:
        segment_time = clip_duration
    else:
        raise ValueError("One keyword argument must be provided")

    #
    # Perform clipping
    #

    in_opts = []
    out_opts = [
        "-c:v", "copy",
        "-segment_time", "%.3f" % segment_time,
        "-f", "segment",
        "-reset_timestamps", "1",
    ]
    ffmpeg = FFmpeg(in_opts=in_opts, out_opts=out_opts)
    ffmpeg.run(video_path, output_patt)


class VideoProcessor(object):
    '''Class for reading a video and writing a new video frame-by-frame.

    The typical usage is:
    ```
    with VideoProcessor(...) as p:
        for img in p:
            new_img = ... # process img
            p.write(new_img)
    ```
    '''

    def __init__(
            self,
            inpath,
            frames=None,
            keyframes_only=False,
            in_use_ffmpeg=True,
            out_use_ffmpeg=True,
            out_images_path=None,
            out_video_path=None,
            out_clips_path=None,
            out_fps=None,
            out_size=None,
            out_opts=None):
        '''Creates a VideoProcessor instance.

        Args:
            inpath: path to the input video. Passed directly to a VideoReader
            frames: an optional range(s) of frames to process. This argument
                is passed directly to VideoReader
            keyframes_only: whether to only extract keyframes when reading the
                video. Can only be set to True when `in_use_ffmpeg=True`. When
                this is True, `frames` is interpreted as keyframe numbers
            in_use_ffmpeg: whether to use FFmpegVideoReader to read input
                videos rather than OpenCVVideoReader
            out_use_ffmpeg: whether to use FFmpegVideoWriter to write output
                videos rather than OpenCVVideoWriter
            out_images_path: a path like "/path/to/frames/%05d.png" with one
                placeholder that specifies where to save frames as individual
                images when the write() method is called. When out_images_path
                is None or "", no images are written
            out_video_path: a path like "/path/to/video.mp4" that specifies
                where to save a single output video that contains all of the
                frames passed to the write() method concatenated together,
                regardless of any potential frame range gaps. When
                out_video_path is None or "", no video is written
            out_clips_path: a path like "/path/to/video/%05d-%05d.mp4" with two
                placeholders that specifies where to save output video clips
                for each frame range when the write() method is called. When
                out_clips_path is None or "", no videos are written
            out_fps: a frame rate for the output video, if any. If the input
                source is a video and fps is None, the same frame rate is used
            out_size: the frame size for the output video, if any. If out_size
                is None, the input frame size is assumed
            out_opts: a list of output video options for FFmpeg. Passed
                directly to FFmpegVideoWriter. Only applicable when
                out_use_ffmpeg = True

        Raises:
            VideoProcessorError: if insufficient options are supplied to
                construct a VideoWriter
        '''
        if in_use_ffmpeg:
            self._reader = FFmpegVideoReader(
                inpath, frames=frames, keyframes_only=keyframes_only)
        elif keyframes_only:
            raise VideoProcessorError(
                "Must have `in_use_ffmpeg=True` when `keyframes_only=True`")
        else:
            self._reader = OpenCVVideoReader(inpath, frames=frames)
        self._video_clip_writer = None
        self._video_writer = None
        self._write_images = bool(out_images_path)
        self._write_video = bool(out_video_path)
        self._write_clips = bool(out_clips_path)

        self.inpath = inpath
        self.frames = frames
        self.in_use_ffmpeg = in_use_ffmpeg
        self.out_use_ffmpeg = out_use_ffmpeg
        self.out_images_path = out_images_path
        self.out_video_path = out_video_path
        self.out_clips_path = out_clips_path
        if out_fps is not None and out_fps > 0:
            self.out_fps = out_fps
        elif self._reader.frame_rate > 0:
            self.out_fps = self._reader.frame_rate
        else:
            raise VideoProcessorError(
                "The inferred frame rate '%s' cannot be used. You must " +
                "manually specify a frame rate" % str(self._reader.frame_rate))
        self.out_size = out_size if out_size else self._reader.frame_size
        self.out_opts = out_opts

        if self._write_video:
            self._video_writer = self._new_video_writer(
                self.out_video_path)

    def __enter__(self):
        return self

    def __exit__(self, *args):
        self.close()

    def __iter__(self):
        return self

    def __next__(self):
        return self.process()

    @property
    def input_frame_size(self):
        '''The (width, height) of each input frame.'''
        return self._reader.frame_size

    @property
    def output_frame_size(self):
        '''The (width, height) of each output frame.'''
        return self.out_size

    @property
    def input_frame_rate(self):
        '''The input frame rate.'''
        return self._reader.frame_rate

    @property
    def output_frame_rate(self):
        '''The output frame rate.'''
        return self.out_fps

    @property
    def frame_number(self):
        '''The current frame number, or -1 if no frames have been read.'''
        return self._reader.frame_number

    @property
    def frame_range(self):
        '''The (first, last) frames for the current range, or (-1, -1) if no
        frames have been read.
        '''
        return self._reader.frame_range

    @property
    def is_new_frame_range(self):
        '''Whether the current frame is the first in a new range.'''
        return self._reader.is_new_frame_range

    @property
    def total_frame_count(self):
        '''The total number of frames in the video.'''
        return self._reader.total_frame_count

    def process(self):
        '''Returns the next frame.

        Returns:
            img: the frame as a numpy array
        '''
        img = self._reader.read()
        if self._write_clips and self._reader.is_new_frame_range:
            self._reset_video_clip_writer()
        return img

    def write(self, img):
        '''Appends the image to the output VideoWriter(s).

        Args:
            img: an numpy array containing the image
        '''
        if self._write_images:
            etai.write(img, self.out_images_path % self._reader.frame_number)
        if self._write_video:
            self._video_writer.write(img)
        if self._write_clips:
            self._video_clip_writer.write(img)

    def close(self):
        '''Closes the video processor.'''
        self._reader.close()
        if self._video_writer is not None:
            self._video_writer.close()
        if self._video_clip_writer is not None:
            self._video_clip_writer.close()

    def _reset_video_clip_writer(self):
        if self._video_clip_writer is not None:
            self._video_clip_writer.close()

        outpath = self.out_clips_path % self._reader.frame_range
        self._video_clip_writer = self._new_video_writer(outpath)

    def _new_video_writer(self, outpath):
        if self.out_use_ffmpeg:
            return FFmpegVideoWriter(
                outpath, self.out_fps, self.out_size, out_opts=self.out_opts)

        return OpenCVVideoWriter(
            outpath, self.out_fps, self.out_size)


class VideoProcessorError(Exception):
    '''Exception raised when a problem with a VideoProcessor is encountered.'''
    pass


class VideoReader(object):
    '''Base class for reading videos.

    This class declares the following conventions:

        (a) `VideoReader`s implement the context manager interface. This means
            that models can optionally use context to perform any necessary
            setup and teardown, and so any code that uses a `VideoReader`
            should use the `with` syntax

        (b) `VideoReader`s support a `reset()` method that allows them to be
            reset back to their first frame, on demand
    '''

    def __init__(self, inpath, frames):
        '''Initializes a VideoReader base instance.

        Args:
            inpath: the input video path
            frames: one of the following quantities specifying a collection of
                frames to process:
                - None (all frames)
                - "*" (all frames)
                - a string like "1-3,6,8-10"
                - an `eta.core.frames.FrameRange` instance
                - an `eta.core.frames.FrameRanges` instance
                - an iterable, e.g., [1, 2, 3, 6, 8, 9, 10]. The frames do not
                    need to be in sorted order
        '''
        self.inpath = inpath

        # Parse frames
        if frames is None or frames == "*":
            frames = "1-%d" % self.total_frame_count
        self._ranges = etaf.parse_frame_ranges(frames)
        self.frames = self._ranges.to_human_str()

    def __enter__(self):
        return self

    def __exit__(self, *args):
        self.close()

    def __iter__(self):
        return self

    def __next__(self):
        return self.read()

    def close(self):
        '''Closes the VideoReader.

        Subclasses can override this method if necessary.
        '''
        pass

    def reset(self):
        '''Resets the VideoReader so that the next call to `read()` will return
        the first frame.
        '''
        raise NotImplementedError("subclass must implement reset()")

    def _reset(self):
        '''Base VideoReader implementation of `reset()`. Subclasses must call
        this method internally within `reset()`.
        '''
        self._ranges.reset()

    @property
    def frame_number(self):
        '''The current frame number, or -1 if no frames have been read.'''
        return self._ranges.frame

    @property
    def frame_range(self):
        '''The (first, last) frames for the current range, or (-1, -1) if no
        frames have been read.
        '''
        return self._ranges.frame_range

    @property
    def is_new_frame_range(self):
        '''Whether the current frame is the first in a new range.'''
        return self._ranges.is_new_frame_range

    @property
    def encoding_str(self):
        '''The video encoding string.'''
        raise NotImplementedError("subclass must implement encoding_str")

    @property
    def frame_size(self):
        '''The (width, height) of each frame.'''
        raise NotImplementedError("subclass must implement frame_size")

    @property
    def frame_rate(self):
        '''The frame rate.'''
        raise NotImplementedError("subclass must implement frame_rate")

    @property
    def total_frame_count(self):
        '''The total number of frames in the video.'''
        raise NotImplementedError("subclass must implement total_frame_count")

    def read(self):
        '''Reads the next frame.

        Returns:
            img: the next frame
        '''
        raise NotImplementedError("subclass must implement read()")


class VideoReaderError(Exception):
    '''Exception raised when a problem with a VideoReader is encountered.'''
    pass


class FFmpegVideoReader(VideoReader):
    '''Class for reading video using ffmpeg.

    The input video can be a standalone video file like "/path/to/video.mp4"
    or a directory of frames like "/path/to/frames/%05d.png". This path is
    passed directly to ffmpeg.

    A frames string like "1-5,10-15" can optionally be passed to only read
    certain frame ranges.

    This class uses 1-based indexing for all frame operations.
    '''

    def __init__(self, inpath, frames=None, keyframes_only=False):
        '''Creates an FFmpegVideoReader instance.

        Args:
            inpath: path to the input video, which can be a standalone video
                file like "/path/to/video.mp4" or a directory of frames like
                "/path/to/frames/%05d.png". This path is passed directly to
                ffmpeg
            frames: one of the following optional quantities specifying a
                collection of frames to process:
                - None (all frames - the default)
                - "*" (all frames)
                - a string like "1-3,6,8-10"
                - an `eta.core.frames.FrameRange` instance
                - an `eta.core.frames.FrameRanges` instance
                - an iterable, e.g., [1, 2, 3, 6, 8, 9, 10]. The frames do not
                    need to be in sorted order
            keyframes_only: whether to only read keyframes. By default, this
                is False. When this is True, `frames` is interpreted as
                keyframe numbers
        '''
        # Parse args
        if keyframes_only:
            in_opts = ["-skip_frame", "nokey", "-vsync", "0"]
        else:
            in_opts = None

        self._stream_info = VideoStreamInfo.build_for(inpath)
        self._ffmpeg = FFmpeg(
            in_opts=in_opts,
            out_opts=[
                "-vsync", "0",              # never omit frames
                "-f", 'image2pipe',         # pipe frames to stdout
                "-vcodec", "rawvideo",      # output will be raw video
                "-pix_fmt", "rgb24",        # pixel format
            ],
        )
        self._raw_frame = None

        self._open_stream(inpath)
        super(FFmpegVideoReader, self).__init__(inpath, frames)

    def close(self):
        '''Closes the FFmpegVideoReader.'''
        self._ffmpeg.close()

    def reset(self):
        '''Resets the FFmpegVideoReader.'''
        self.close()
        self._reset()
        self._open_stream(self.inpath)

    @property
    def encoding_str(self):
        '''The video encoding string.'''
        return self._stream_info.encoding_str

    @property
    def frame_size(self):
        '''The (width, height) of each frame.'''
        return self._stream_info.frame_size

    @property
    def frame_rate(self):
        '''The frame rate.'''
        return self._stream_info.frame_rate

    @property
    def total_frame_count(self):
        '''The total number of frames in the video, or 0 if it could not be
        determined.
        '''
        return self._stream_info.total_frame_count

    def read(self):
        '''Reads the next frame.

        If any problem is encountered while reading the frame, a warning is
        logged and a StopIteration is raised. This means that FFmpegVideoReader
        will gracefully fail when malformed videos are encountered.

        Returns:
            img: the next frame

        Raises:
            StopIteration: if there are no more frames to process or the next
                frame could not be read or parsed for any reason
        '''
        for _ in range(max(0, self.frame_number), next(self._ranges)):
            if not self._grab():
                logger.warning(
                    "Failed to grab frame %d. Raising StopIteration now",
                    self.frame_number)
                raise StopIteration
        return self._retrieve()

    def _grab(self):
        try:
            width, height = self.frame_size
            self._raw_frame = self._ffmpeg.read(width * height * 3)
            return True
        except Exception as e:
            logger.warning(e, exc_info=True)
            self._raw_frame = None
            return False

    def _retrieve(self):
        # Stop when ffmpeg returns empty bits. This can happen when the end of
        # the video is reached
        if not self._raw_frame:
            logger.warning(
                "Found empty frame %d. Raising StopIteration now",
                self.frame_number)
            raise StopIteration

        width, height = self.frame_size
        try:
            vec = np.fromstring(self._raw_frame, dtype="uint8")
            return vec.reshape((height, width, 3))
        except ValueError as e:
            # Possible alternative: return all zeros matrix instead
            # return np.zeros((height, width, 3), dtype="uint8")
            logger.warning(e, exc_info=True)
            logger.warning(
                "Unable to parse frame %d; Raising StopIteration now",
                self.frame_number)
            raise StopIteration

    def _open_stream(self, inpath):
        self._ffmpeg.run(inpath, "-")
        self._raw_frame = None


class SampledFramesVideoReader(VideoReader):
    '''Class for reading video stored as sampled frames on disk.

    This class uses 1-based indexing for all frame operations.
    '''

    def __init__(self, frames_dir, frames=None):
        '''Creates a SampledFramesVideoReader instance.

        Args:
            frames_dir: the path to a directory of frames, which must be
                parseable by `eta.core.utils.parse_dir_pattern()`
            frames: one of the following optional quantities specifying a
                collection of frames to process:
                - None (all frames - the default)
                - "*" (all frames)
                - a string like "1-3,6,8-10"
                - an `eta.core.frames.FrameRange` instance
                - an `eta.core.frames.FrameRanges` instance
                - an iterable, e.g., [1, 2, 3, 6, 8, 9, 10]. The frames do not
                    need to be in sorted order
        '''
        self._frames_dir = None
        self._frames_patt = None
        self._frame_size = None
        self._total_frame_count = None

        all_frames = self._init_for_frames_dir(frames_dir)
        if frames is None or frames == "*":
            frames = all_frames

        super(SampledFramesVideoReader, self).__init__(frames_dir, frames)

    def reset(self):
        '''Resets the SampledFramesVideoReader.'''
        self.close()
        self._reset()

    @property
    def encoding_str(self):
        '''The video encoding string.'''
        return None

    @property
    def frame_size(self):
        '''The (width, height) of each frame.'''
        return self._frame_size

    @property
    def frame_rate(self):
        '''The frame rate.'''
        return None

    @property
    def total_frame_count(self):
        '''The total number of frames in the video, or 0 if it could not be
        determined.
        '''
        return self._total_frame_count

    def read(self):
        '''Reads the next frame.

        Returns:
            img: the next frame

        Raises:
            StopIteration: if there are no more frames to process or the next
                frame could not be read or parsed for any reason
        '''
        frame_number = next(self._ranges)
        try:
            return etai.read(self._frames_patt % frame_number)
        except:
            logger.warning(
                "Failed to grab frame %d. Raising StopIteration now",
                frame_number)
            raise StopIteration

    def _init_for_frames_dir(self, frames_dir):
        frames_patt, all_frames = etau.parse_dir_pattern(frames_dir)
        if not all_frames:
            raise ValueError("Found no frames in '%s'" % frames_dir)

        img = etai.read(frames_patt % all_frames[0])

        self._frames_dir = frames_dir
        self._frames_patt = frames_patt
        self._frame_size = etai.to_frame_size(img=img)
        self._total_frame_count = all_frames[-1]

        return all_frames


class OpenCVVideoReader(VideoReader):
    '''Class for reading video using OpenCV.

    The input video can be a standalone video file like "/path/to/video.mp4"
    or a directory of frames like "/path/to/frames/%05d.png". This path is
    passed directly to cv2.VideoCapture. So, for example, if you specify a
    directory of frames, the frame numbering must start from 0-3.

    A frames string like "1-5,10-15" can optionally be passed to only read
    certain frame ranges.

    This class uses 1-based indexing for all frame operations.
    '''

    def __init__(self, inpath, frames=None):
        '''Creates an OpenCVVideoReader instance.

        Args:
            inpath: path to the input video, which can be a standalone video
                file like "/path/to/video.mp4" or a directory of frames like
                "/path/to/frames/%05d.png". This path is passed directly to
                cv2.VideoCapture
            frames: one of the following optional quantities specifying a
                collection of frames to process:
                - None (all frames - the default)
                - "*" (all frames)
                - a string like "1-3,6,8-10"
                - an `eta.core.frames.FrameRange` instance
                - an `eta.core.frames.FrameRanges` instance
                - an iterable, e.g., [1, 2, 3, 6, 8, 9, 10]. The frames do not
                    need to be in sorted order

        Raises:
            OpenCVVideoReaderError: if the input video could not be opened
        '''
        self._cap = None

        self._open_stream(inpath)
        super(OpenCVVideoReader, self).__init__(inpath, frames)

    def close(self):
        '''Closes the OpenCVVideoReader.'''
        if self._cap is not None:
            self._cap.release()
            self._cap = None

    def reset(self):
        '''Resets the OpenCVVideoReader.'''
        self.close()
        self._reset()
        self._open_stream(self.inpath)

    @property
    def encoding_str(self):
        '''Return the video encoding string.'''
        try:
            # OpenCV 3
            code = int(self._cap.get(cv2.CAP_PROP_FOURCC))
        except AttributeError:
            # OpenCV 2
            code = int(self._cap.get(cv2.cv.CV_CAP_PROP_FOURCC))
        return FOURCC.int_to_str(code)

    @property
    def frame_size(self):
        '''The (width, height) of each frame.'''
        try:
            # OpenCV 3
            return (
                int(self._cap.get(cv2.CAP_PROP_FRAME_WIDTH)),
                int(self._cap.get(cv2.CAP_PROP_FRAME_HEIGHT)),
            )
        except AttributeError:
            # OpenCV 2
            return (
                int(self._cap.get(cv2.cv.CV_CAP_PROP_FRAME_WIDTH)),
                int(self._cap.get(cv2.cv.CV_CAP_PROP_FRAME_HEIGHT)),
            )

    @property
    def frame_rate(self):
        '''The frame rate.'''
        try:
            # OpenCV 3
            return float(self._cap.get(cv2.CAP_PROP_FPS))
        except AttributeError:
            # OpenCV 2
            return float(self._cap.get(cv2.cv.CV_CAP_PROP_FPS))

    @property
    def total_frame_count(self):
        '''The total number of frames in the video.'''
        try:
            # OpenCV 3
            return int(self._cap.get(cv2.CAP_PROP_FRAME_COUNT))
        except AttributeError:
            # OpenCV 2
            return int(self._cap.get(cv2.cv.CV_CAP_PROP_FRAME_COUNT))

    def read(self):
        '''Reads the next frame.

        If any problem is encountered while reading the frame, a warning is
        logged and a StopIteration is raised. This means that OpenCVVideoReader
        will gracefully fail when malformed videos are encountered.

        Returns:
            img: the next frame

        Raises:
            StopIteration: if there are no more frames to process or the next
                frame could not be read or parsed for any reason
        '''
        for _ in range(max(0, self.frame_number), next(self._ranges)):
            if not self._grab():
                logger.warning(
                    "Failed to grab frame %d. Raising StopIteration now",
                    self.frame_number)
                raise StopIteration
        return self._retrieve()

    def _grab(self):
        try:
            return self._cap.grab()
        except Exception as e:
            logger.warning(e, exc_info=True)
            return False

    def _retrieve(self):
        try:
            img_bgr = self._cap.retrieve()[1]
            return etai.bgr_to_rgb(img_bgr)
        except Exception as e:
            logger.warning(e, exc_info=True)
            logger.warning(
                "Unable to parse frame %d; Raising StopIteration now",
                self.frame_number)
            raise StopIteration

    def _open_stream(self, inpath):
        self._cap = cv2.VideoCapture(inpath)
        if not self._cap.isOpened():
            raise OpenCVVideoReaderError("Unable to open '%s'" % inpath)


class OpenCVVideoReaderError(VideoReaderError):
    '''Error raised when a problem with an OpenCVVideoReader is encountered.'''
    pass


class VideoWriter(object):
    '''Base class for writing videos.

    This class declares the following conventions:

        (a) `VideoWriter`s implement the context manager interface. This means
            that subclasses can optionally use context to perform any necessary
            setup and teardown, and so any code that uses a `VideoWriter`
            should use the `with` syntax
    '''

    def __enter__(self):
        return self

    def __exit__(self, *args):
        self.close()

    def write(self, img):
        '''Appends the image to the output video.

        Args:
            img: a numpy array
        '''
        raise NotImplementedError("subclass must implement write()")

    def close(self):
        '''Closes the VideoWriter.'''
        pass


class VideoWriterError(Exception):
    '''Exception raised when a problem with a VideoWriter is encountered.'''
    pass


class FFmpegVideoWriter(VideoWriter):
    '''Class for writing videos using ffmpeg.'''

    def __init__(self, outpath, fps, size, out_opts=None):
        '''Creates an FFmpegVideoWriter instance.

        Args:
            outpath: the output video path. Existing files are overwritten,
                and the directory is created if necessary
            fps: the frame rate
            size: the (width, height) of each frame
            out_opts: an optional list of output options for FFmpeg
        '''
        self.outpath = outpath
        self.fps = fps
        self.size = size

        self._ffmpeg = FFmpeg(
            in_opts=[
                "-f", "rawvideo",           # input will be raw video
                "-vcodec", "rawvideo",      # input will be raw video
                "-s", "%dx%d" % self.size,  # frame size
                "-pix_fmt", "rgb24",        # pixel format
                "-r", str(self.fps),        # frame rate
            ],
            out_opts=out_opts,
        )
        self._ffmpeg.run("-", self.outpath)

    def write(self, img):
        '''Appends the image to the output video.

        Args:
            img: a numpy array
        '''
        self._ffmpeg.stream(img.tostring())

    def close(self):
        '''Closes the FFmpegVideoWriter.'''
        self._ffmpeg.close()


class OpenCVVideoWriter(VideoWriter):
    '''Class for writing videos using cv2.VideoWriter.

    Uses the default encoding scheme for the extension of the output path.
    '''

    def __init__(self, outpath, fps, size):
        '''Creates an OpenCVVideoWriter instance.

        Args:
            outpath: the output video path. Existing files are overwritten,
                and the directory is created if necessary
            fps: the frame rate
            size: the (width, height) of each frame

        Raises:
            OpenCVVideoWriterError: if the writer failed to open
        '''
        self.outpath = outpath
        self.fps = fps
        self.size = size
        self._writer = cv2.VideoWriter()

        etau.ensure_path(self.outpath)
        self._writer.open(self.outpath, -1, self.fps, self.size, True)
        if not self._writer.isOpened():
            raise OpenCVVideoWriterError("Unable to open '%s'" % self.outpath)

    def write(self, img):
        '''Appends the image to the output video.

        Args:
            img: a numpy array
        '''
        self._writer.write(etai.rgb_to_bgr(img))

    def close(self):
        '''Closes the video writer.'''
        # self._writer.release()  # warns to use a separate thread
        threading.Thread(target=self._writer.release, args=()).start()


class OpenCVVideoWriterError(VideoWriterError):
    '''Exception raised when a problem with an OpenCVVideoWriter is
    encountered.
    '''
    pass


class FFprobe(object):
    '''Interface for the ffprobe binary.'''

    DEFAULT_GLOBAL_OPTS = ["-loglevel", "error"]

    def __init__(self, global_opts=None, opts=None):
        '''Creates an FFprobe instance.

        Args:
            global_opts: a list of global options for ffprobe. By default,
                self.DEFAULT_GLOBAL_OPTS is used
            opts: a list of options for ffprobe
        '''
        self._global_opts = global_opts or self.DEFAULT_GLOBAL_OPTS
        self._opts = opts or []

        self._args = None
        self._p = None

    @property
    def cmd(self):
        '''The last executed ffprobe command string, or None if run() has not
        yet been called.
        '''
        return " ".join(self._args) if self._args else None

    def run(self, inpath, decode=False):
        '''Run the ffprobe binary with the specified input path.

        Args:
            inpath: the input path

        Returns:
            out: the stdout from the ffprobe binary
            decode: whether to decode the output bytes into utf-8 strings. By
                default, the raw bytes are returned

        Raises:
            ExecutableNotFoundError: if the ffprobe binary cannot be found
            ExecutableRuntimeError: if the ffprobe binary raises an error
                during execution
        '''
        self._args = (
            ["ffprobe"] +
            self._global_opts +
            self._opts +
            ["-i", inpath]
        )

        try:
            self._p = Popen(
                self._args,
                stdout=PIPE,
                stderr=PIPE,
            )
        except EnvironmentError as e:
            if e.errno == errno.ENOENT:
                raise etau.ExecutableNotFoundError("ffprobe")

            raise

        out, err = self._p.communicate()
        if self._p.returncode != 0:
            raise etau.ExecutableRuntimeError(self.cmd, err)

        return out.decode("utf-8") if decode else out


class FFmpeg(object):
    '''Interface for the ffmpeg binary.

    Example usages:
        # Convert a video to sampled frames
        ffmpeg = = FFmpeg()
        ffmpeg.run("/path/to/video.mp4", "/path/to/frames/%05d.png")

        # Resize a video
        ffmpeg = FFmpeg(size=(512, -1))
        ffmpeg.run("/path/to/video.mp4", "/path/to/resized.mp4")

        # Change the frame rate of a video
        ffmpeg = FFmpeg(fps=10)
        ffmpeg.run("/path/to/video.mp4", "/path/to/resampled.mp4")
    '''

    DEFAULT_GLOBAL_OPTS = ["-loglevel", "error"]

    DEFAULT_IN_OPTS = ["-vsync", "0"]

    DEFAULT_VIDEO_OUT_OPTS = [
        "-c:v", "libx264", "-preset", "medium", "-crf", "23",
        "-pix_fmt", "yuv420p", "-vsync", "0", "-an"]

    DEFAULT_IMAGES_OUT_OPTS = ["-vsync", "0"]

    def __init__(
            self,
            fps=None,
            size=None,
            scale=None,
            global_opts=None,
            in_opts=None,
            out_opts=None):
        '''Creates an FFmpeg instance.

        Args:
            fps: an optional output frame rate. By default, the native frame
                rate of the input video is used
            size: an optional output (width, height) for each frame. At most
                one dimension can be -1, in which case the aspect ratio is
                preserved
            scale: an optional positive number by which to scale the input
                video (e.g., 0.5 or 2)
            global_opts: an optional list of global options for ffmpeg. By
                default, self.DEFAULT_GLOBAL_OPTS is used
            in_opts: an optional list of input options for ffmpeg, By default,
                self.DEFAULT_IN_OPTS is used
            out_opts: an optional list of output options for ffmpeg. By
                default, self.DEFAULT_VIDEO_OUT_OPTS is used when the output
                path is a video file and self.DEFAULT_IMAGES_OUT_OPTS is used
                when the output path is an image sequence
        '''
        self.is_input_streaming = False
        self.is_output_streaming = False

        self._filter_opts = self._gen_filter_opts(fps, size, scale)
        self._global_opts = global_opts or self.DEFAULT_GLOBAL_OPTS
        self._in_opts = in_opts
        self._out_opts = out_opts
        self._args = None
        self._p = None

    def __enter__(self):
        return self

    def __exit__(self, *args):
        self.close()

    @property
    def cmd(self):
        '''The last executed ffmpeg command string, or None if run() has not
        yet been called.
        '''
        return " ".join(self._args) if self._args else None

    def run(self, inpath, outpath):
        '''Run the ffmpeg binary with the specified input/outpath paths.

        Args:
            inpath: the input path. If inpath is "-", input streaming mode is
                activated and data can be passed via the stream() method
            outpath: the output path. Existing files are overwritten, and the
                directory is created if needed. If outpath is "-", output
                streaming mode is activated and data can be read via the
                read() method

        Raises:
            ExecutableNotFoundError: if the ffmpeg binary cannot be found
            ExecutableRuntimeError: if the ffmpeg binary raises an error during
                execution
        '''
        self.is_input_streaming = (inpath == "-")
        self.is_output_streaming = (outpath == "-")

        # Input options
        if self._in_opts is None:
            in_opts = self.DEFAULT_IN_OPTS
        else:
            in_opts = self._in_opts

        # Output options
        if self._out_opts is None:
            if is_supported_video_file(outpath):
                out_opts = self.DEFAULT_VIDEO_OUT_OPTS
            else:
                out_opts = self.DEFAULT_IMAGES_OUT_OPTS
        else:
            out_opts = self._out_opts

        # Add filters to output options, if necessary
        out_opts = list(out_opts)
        if self._filter_opts:
            merged = False
            for idx, o in enumerate(out_opts):
                if o.strip() == self._filter_opts[0]:
                    # Merge with existing filter(s)
                    out_opts[idx + 1] += "," + self._filter_opts[1]
                    merged = True
                    break

            if not merged:
                # Append filters
                out_opts += self._filter_opts

        # Construct ffmpeg command
        self._args = (
            ["ffmpeg"] +
            self._global_opts +
            in_opts + ["-i", inpath] +
            out_opts + [outpath]
        )

        if not self.is_output_streaming:
            etau.ensure_path(outpath)

        try:
            logger.debug("Executing '%s'", self.cmd)
            self._p = Popen(self._args, stdin=PIPE, stdout=PIPE, stderr=PIPE)
        except EnvironmentError as e:
            if e.errno == errno.ENOENT:
                raise etau.ExecutableNotFoundError("ffmpeg")

            raise

        # Run non-streaming jobs immediately
        if not (self.is_input_streaming or self.is_output_streaming):
            err = self._p.communicate()[1]
            if self._p.returncode != 0:
                raise etau.ExecutableRuntimeError(self.cmd, err)

    def stream(self, string):
        '''Writes the string to ffmpeg's stdin stream.

        Args:
            string: the string to write

        Raises:
            FFmpegStreamingError: if input streaming mode is not active
        '''
        if not self.is_input_streaming:
            raise FFmpegStreamingError("Not currently input streaming")
        self._p.stdin.write(string)

    def read(self, num_bytes):
        '''Reads the given number of bytes from ffmpeg's stdout stream.

        Args:
            num_bytes: the number of bytes to read

        Returns:
            the bytes

        Raises:
            FFmpegStreamingError: if output streaming mode is not active
        '''
        if not self.is_output_streaming:
            raise FFmpegStreamingError("Not currently output streaming")
        return self._p.stdout.read(num_bytes)

    def close(self):
        '''Closes a streaming ffmpeg program, if necessary.'''
        if self.is_input_streaming or self.is_output_streaming:
            self._p.stdin.close()
            self._p.stdout.close()
            self._p.wait()
        self._p = None
        self.is_input_streaming = False
        self.is_output_streaming = False

    @staticmethod
    def _gen_filter_opts(fps, size, scale):
        filters = []
        if fps is not None and fps > 0:
            filters.append("fps={0}".format(fps))
        if size:
            filters.append("scale={0}:{1}".format(*size))

            #
            # If the aspect ratio is changing, we must manually set SAR/DAR
            # https://stackoverflow.com/questions/34148780/ffmpeg-setsar-value-gets-overriden
            #
            if all(p > 0 for p in size):
                # Force square pixels
                filters.append("setsar=sar=1:1")

                # Force correct display aspect ratio when playing video
                filters.append("setdar=dar={0}/{1}".format(*size))

        elif scale:
            filters.append("scale=iw*{0}:ih*{0}".format(scale))
        return ["-vf", ",".join(filters)] if filters else []


class FFmpegStreamingError(Exception):
    '''Exception raised when an error occurs while operating an FFmpeg instance
    in streaming mode.
    '''
    pass


class FOURCC(object):
    '''Class reprsesenting a FOURCC code.'''

    def __init__(self, _i=None, _s=None):
        '''Creates a FOURCC instance.

        Don't call this directly! Instead, use `from_str ` or `from_int` to
        create a FOURCC instance.

        Args:
            _i: the integer representation of the FOURCC code
            _s: the string representation of the FOURCC code
        '''
        if _i:
            self.int = _i
            self.str = FOURCC.int_to_str(_i)
        elif _s:
            self.int = FOURCC.str_to_int(_s)
            self.str = _s

    @classmethod
    def from_str(cls, s):
        '''Construct a FOURCC instance from a string.

        Args:
            s: the string representation of the FOURCC code

        Returns:
            a FOURCC instance
        '''
        return cls(_s=s)

    @classmethod
    def from_int(cls, i):
        '''Construct a FOURCC instance from an integer.

        Args:
            i: the integer representation of the FOURCC code

        Returns:
            a FOURCC instance
        '''
        return cls(_i=i)

    @staticmethod
    def str_to_int(s):
        '''Returns the integer representation of the given FOURCC string.

        Args:
            s: the string representation of the FOURCC code

        Returns:
            the integer representation of the FOURCC code
        '''
        try:
            # OpenCV 3
            return cv2.VideoWriter_fourcc(*s)
        except AttributeError:
            # OpenCV 2
            return cv2.cv.FOURCC(*s)

    @staticmethod
    def int_to_str(i):
        '''Returns the string representation of the given FOURCC integer.

        Args:
            i: the integer representation of the FOURCC code

        Returns:
            the string representation of the FOURCC code
        '''
        return chr((i & 0x000000FF) >> 0) + \
               chr((i & 0x0000FF00) >> 8) + \
               chr((i & 0x00FF0000) >> 16) + \
               chr((i & 0xFF000000) >> 24)<|MERGE_RESOLUTION|>--- conflicted
+++ resolved
@@ -741,13 +741,9 @@
         '''Merges the given VideoLabels into this labels.
 
         Args:
-<<<<<<< HEAD
             video_labels: a VideoLabels
-=======
-            video_labels: a VideoLabels instance
             reindex: whether to reindex objects in `video_labels` before
                 merging so that all indices are unique
->>>>>>> b5fb6d9b
         '''
         if reindex:
             self._reindex_objects(video_labels)
