'''
Core tools and data structures for working with videos.

Notes:
    [frame numbers] ETA uses 1-based indexing for all frame numbers

    [image format] ETA stores images exclusively in RGB format. In contrast,
        OpenCV stores its images in BGR format, so all images that are read or
        produced outside of this library must be converted to RGB. This
        conversion can be done via `eta.core.image.bgr_to_rgb()`

Copyright 2017-2019, Voxel51, Inc.
voxel51.com

Brian Moore, brian@voxel51.com
Jason Corso, jason@voxel51.com
'''
# pragma pylint: disable=redefined-builtin
# pragma pylint: disable=unused-wildcard-import
# pragma pylint: disable=wildcard-import
from __future__ import absolute_import
from __future__ import division
from __future__ import print_function
from __future__ import unicode_literals
from builtins import *
from future.utils import iteritems, itervalues
import six
# pragma pylint: enable=redefined-builtin
# pragma pylint: enable=unused-wildcard-import
# pragma pylint: enable=wildcard-import

from collections import defaultdict, OrderedDict
import errno
import logging
import os
from subprocess import Popen, PIPE
import threading

import cv2
import dateutil.parser
import numpy as np

from eta.core.data import AttributeContainer, AttributeContainerSchema
from eta.core.events import EventContainer
import eta.core.frames as etaf
import eta.core.gps as etag
import eta.core.image as etai
from eta.core.objects import DetectedObjectContainer
from eta.core.serial import load_json, Serializable, Set, BigSet
import eta.core.utils as etau


logger = logging.getLogger(__name__)


#
# The file extensions of supported video files. Use LOWERCASE!
#
# In practice, any video that ffmpeg can read will be supported. Nonetheless,
# we enumerate this list here so that the ETA type system can verify the
# extension of a video provided to a pipeline at build time.
#
# This list was taken from https://en.wikipedia.org/wiki/Video_file_format
# with additions from other places on an ad-hoc basis
#
SUPPORTED_VIDEO_FILE_FORMATS = {
    ".3g2", ".3gp", ".m2ts", ".mts", ".amv", ".avi", ".f4a", ".f4b", ".f4p",
    ".f4v", ".flv", ".m2v", ".m4p", ".m4v", ".mkv", ".mov", ".mp2", ".mp4",
    ".mpe", ".mpeg", ".mpg", ".mpv", ".m2ts", ".mts", ".nsv", ".ogg", ".ogv",
    ".qt", ".rm", ".rmvb", ".svi", ".ts", ".tsv", ".tsa", ".vob", ".webm",
    ".wmv", ".yuv"
}


def is_supported_video(path):
    '''Determines whether the given filepath points to a supported video.

    Args:
        path: the path to a video, like `/path/to/video.mp4` or
            `/path/to/frames-%05d.jpg`

    Returns:
        True/False if the path refers to a supported video type
    '''
    return is_supported_video_file(path) or is_supported_image_sequence(path)


def is_supported_video_file(path):
    '''Determines whether the given filepath points to a supported video file
    type.

    Args:
        path: the path to a video file, like `/path/to/video.mp4`

    Returns:
        True/False if the path refers to a supported video file type
    '''
    return os.path.splitext(path)[1].lower() in SUPPORTED_VIDEO_FILE_FORMATS


def is_supported_image_sequence(path):
    '''Determines whether the given filepath points to a supported image
    sequence type.

    Args:
        path: the path to an image sequence, like `/path/to/frames-%05d.jpg`

    Returns:
        True/False if the path refers to a supported video file type
    '''
    try:
        _ = path % 1
        return etai.is_supported_image(path)
    except TypeError:
        return False


def is_same_video_file_format(path1, path2):
    '''Determines whether the video files have the same supported format.

    Args:
        path1: the path to a video
        path2: the path to a video

    Returns:
        True/False
    '''
    return (
        is_supported_video(path1) and
        os.path.splitext(path1)[1] == os.path.splitext(path2)[1]
    )


def is_valid_video_file(path):
    '''Determines if the given video file is valid, i.e., it has a supported
    type and can be read by our system.

    This method does not support videos represented as image sequences (i.e.,
    it will return False for them).

    Args:
        path: the path to a video file

    Returns:
        True/False if the video is valid
    '''
    if not is_supported_video_file(path):
        return False
    try:
        with FFmpegVideoReader(path):
            return True
    except etau.ExecutableRuntimeError:
        return False


def glob_videos(dir_):
    '''Returns an iterator over all supported video files in the directory.'''
    return etau.multiglob(
        *SUPPORTED_VIDEO_FILE_FORMATS, root=os.path.join(dir_, "*"))


class VideoMetadata(Serializable):
    '''Class encapsulating metadata about a video.

    Attributes:
        start_time: a datetime describing the start (world) time of the video
        frame_size: the [width, height] of the video frames
        frame_rate: the frame rate of the video
        total_frame_count: the total number of frames in the video
        duration: the duration of the video, in seconds
        size_bytes: the size of the video file on disk, in bytes
        mime_type: the MIME type of the video
        encoding_str: the encoding string for the video
        gps_waypoints: a GPSWaypoints instance describing the GPS coordinates
            for the video
    '''

    def __init__(
            self, start_time=None, frame_size=None, frame_rate=None,
            total_frame_count=None, duration=None, size_bytes=None,
            mime_type=None, encoding_str=None, gps_waypoints=None):
        '''Creates a VideoMetadata instance.

        Args:
            start_time: a datetime describing
            frame_size: the [width, height] of the video frames
            frame_rate: the frame rate of the video
            total_frame_count: the total number of frames in the video
            duration: the duration of the video, in seconds
            size_bytes: the size of the video file on disk, in bytes
            mime_type: the MIME type of the video
            encoding_str: the encoding string for the video
            gps_waypoints: a GPSWaypoints instance describing the GPS
                coordinates for the video
        '''
        self.start_time = start_time
        self.frame_size = frame_size
        self.frame_rate = frame_rate
        self.total_frame_count = total_frame_count
        self.duration = duration
        self.size_bytes = size_bytes
        self.mime_type = mime_type
        self.encoding_str = encoding_str
        self.gps_waypoints = gps_waypoints

    @property
    def has_gps(self):
        '''Returns True/False if this object has GPS waypoints.'''
        return self.gps_waypoints is not None

    def get_timestamp(self, frame_number=None, world_time=None):
        '''Gets the timestamp for the given point in the video.

        Exactly one keyword argument must be supplied.

        Args:
            frame_number: the frame number of interest
            world_time: a datetime describing the world time of interest

        Returns:
            the timestamp (in seconds) in the video
        '''
        if world_time is not None:
            timestamp = etaf.world_time_to_timestamp(
                world_time, self.start_time)
            return etaf.timestamp_to_frame_number(
                timestamp, self.duration, self.total_frame_count)

        return etaf.frame_number_to_timestamp(
            frame_number, self.total_frame_count, self.duration)

    def get_frame_number(self, timestamp=None, world_time=None):
        '''Gets the frame number for the given point in the video.

        Exactly one keyword argument must be supplied.

        Args:
            timestamp: the timestamp (in seconds or "HH:MM:SS.XXX" format) of
                interest
            world_time: a datetime describing the world time of interest

        Returns:
            the frame number in the video
        '''
        if world_time is not None:
            return etaf.world_time_to_frame_number(
                world_time, self.start_time, self.duration,
                self.total_frame_count)

        return etaf.timestamp_to_frame_number(
            timestamp, self.duration, self.total_frame_count)

    def get_gps_location(
            self, frame_number=None, timestamp=None, world_time=None):
        '''Gets the GPS location at the given point in the video.

        Exactly one keyword argument must be supplied.

        Nearest neighbors is used to interpolate between waypoints.

        Args:
            frame_number: the frame number of interest
            timestamp: the timestamp (in seconds or "HH:MM:SS.XXX" format) of
                interest
            world_time: a datetime describing the absolute (world) time of
                interest

        Returns:
            the (lat, lon) at the given frame in the video, or None if the
                video has no GPS waypoints
        '''
        if not self.has_gps:
            return None
        if world_time is not None:
            timestamp = self.get_timestamp(world_time=world_time)
        if timestamp is not None:
            frame_number = self.get_frame_number(timestamp=timestamp)
        return self.gps_waypoints.get_location(frame_number)

    def attributes(self):
        '''Returns the list of class attributes that will be serialized.'''
        _attrs = [
            "start_time", "frame_size", "frame_rate", "total_frame_count",
            "duration", "size_bytes", "mime_type", "encoding_str",
            "gps_waypoints"
        ]
        # Exclude attributes that are None
        return [a for a in _attrs if getattr(self, a) is not None]

    @classmethod
    def build_for(cls, filepath, start_time=None, gps_waypoints=None):
        '''Builds a VideoMetadata object for the given video.

        Args:
            filepath: the path to the video on disk
            start_time: an optional datetime specifying the start time of the
                video
            gps_waypoints: an optional GPSWaypoints instance describing the
                GPS coordinates of the video

        Returns:
            a VideoMetadata instance
        '''
        vsi = VideoStreamInfo.build_for(filepath)
        return cls(
            start_time=start_time,
            frame_size=vsi.frame_size,
            frame_rate=vsi.frame_rate,
            total_frame_count=vsi.total_frame_count,
            duration=vsi.duration,
            size_bytes=vsi.size_bytes,
            mime_type=etau.guess_mime_type(filepath),
            encoding_str=vsi.encoding_str,
            gps_waypoints=gps_waypoints,
        )

    @classmethod
    def from_dict(cls, d):
        '''Constructs a VideoMetadata from a JSON dictionary.'''
        start_time = d.get("start_time", None)
        if start_time is not None:
            start_time = dateutil.parser.parse(start_time)

        gps_waypoints = d.get("gps_waypoints", None)
        if isinstance(gps_waypoints, dict):
            gps_waypoints = etag.GPSWaypoints.from_dict(gps_waypoints)
        elif isinstance(gps_waypoints, list):
            # this supports a list of GPSWaypoint instances rather than a
            # serialized GPSWaypoints instance. for backwards compatability
            points = [etag.GPSWaypoint.from_dict(p) for p in gps_waypoints]
            gps_waypoints = etag.GPSWaypoints(points=points)

        return cls(
            start_time=start_time,
            frame_size=d.get("frame_size", None),
            frame_rate=d.get("frame_rate", None),
            total_frame_count=d.get("total_frame_count", None),
            duration=d.get("duration", None),
            size_bytes=d.get("size_bytes", None),
            mime_type=d.get("mime_type", None),
            encoding_str=d.get("encoding_str", None),
            gps_waypoints=gps_waypoints)


class VideoFrameLabels(Serializable):
    '''Class encapsulating labels for a specific frame of a video.

    Attributes:
        frame_number: the frame number
        attrs: an AttributeContainer describing the attributes of the frame
        objects: a DetectedObjectContainer describing the detected objects in
            the frame
    '''

    def __init__(self, frame_number, attrs=None, objects=None):
        '''Constructs a VideoFrameLabels instance.

        Args:
            frame_number: the frame number of the video
            attrs: an optional AttributeContainer of attributes for the frame.
                By default, an empty AttributeContainer is created
            objects: an optional DetectedObjectContainer of detected objects
                for the frame. By default, an empty DetectedObjectContainer is
                created
        '''
        self.frame_number = frame_number
        self.attrs = attrs or AttributeContainer()
        self.objects = objects or DetectedObjectContainer()

    @property
    def has_frame_attributes(self):
        '''Whether the frame has at least one frame attribute.'''
        return bool(self.attrs)

    @property
    def has_objects(self):
        '''Whether the frame has at least one DetectedObject.'''
        return bool(self.objects)

    @property
    def is_empty(self):
        '''Whether the frame has no labels of any kind.'''
        return not self.has_frame_attributes and not self.has_objects

    def add_frame_attribute(self, frame_attr):
        '''Adds the attribute to the frame.

        Args:
            frame_attr: an Attribute
        '''
        self.attrs.add(frame_attr)

    def add_frame_attributes(self, frame_attrs):
        '''Adds the attributes to the frame.

        Args:
            frame_attrs: an AttributeContainer
        '''
        self.attrs.add_container(frame_attrs)

    def add_object(self, obj):
        '''Adds the object to the frame.

        Args:
            obj: a DetectedObject
        '''
        self.objects.add(obj)

    def add_objects(self, objs):
        '''Adds the objects to the frame.

        Args:
            objs: a DetectedObjectContainer
        '''
        self.objects.add_container(objs)

    def clear_frame_attributes(self):
        '''Removes all frame attributes from the instance.'''
        self.attrs = AttributeContainer()

    def clear_objects(self):
        '''Removes all objects from the instance.'''
        self.objects = DetectedObjectContainer()

    def merge_frame_labels(self, frame_labels):
        '''Merges the labels into the frame.

        Args:
            frame_labels: a VideoFrameLabels
        '''
        self.add_frame_attributes(frame_labels.attrs)
        self.add_objects(frame_labels.objects)

    def filter_by_schema(self, schema):
        '''Removes objects/attributes from this object that are not compliant
        with the given schema.

        Args:
            schema: a VideoLabelsSchema
        '''
        self.attrs.filter_by_schema(schema.frames)
        self.objects.filter_by_schema(schema)

    def remove_objects_without_attrs(self, labels=None):
        '''Removes DetectedObjects from the VideoFrameLabels that do not have
        attributes.

        Args:
            labels: an optional list of DetectedObject label strings to which
                to restrict attention when filtering. By default, all objects
                are processed
        '''
        self.objects.remove_objects_without_attrs(labels=labels)

    def attributes(self):
        '''Returns the list of class attributes that will be serialized.

        Returns:
            a list of attribute names
        '''
        _attrs = ["frame_number"]
        if self.attrs:
            _attrs.append("attrs")
        if self.objects:
            _attrs.append("objects")
        return _attrs

    @classmethod
    def from_image_labels(cls, image_labels, frame_number):
        '''Constructs a VideoFrameLabels from an ImageLabels.

        Args:
            image_labels: an ImageLabels instance
            frame_number: the frame number

        Returns:
            a VideoFrameLabels instance
        '''
        return cls(frame_number, image_labels.attrs, image_labels.objects)

    @classmethod
    def from_dict(cls, d):
        '''Constructs a VideoFrameLabels from a JSON dictionary.

        Args:
            d: a JSON dictionary

        Returns:
            a VideoFrameLabels
        '''
        attrs = d.get("attrs", None)
        if attrs is not None:
            attrs = AttributeContainer.from_dict(attrs)

        objects = d.get("objects", None)
        if objects is not None:
            objects = DetectedObjectContainer.from_dict(objects)

        return cls(d["frame_number"], attrs=attrs, objects=objects)


class VideoLabels(Serializable):
    '''Class encapsulating labels for a video.

    Note that any falsey fields of this class will be omitted during
    serialization.

    Note that when VideoLabels objects are serialized, any integer keys will be
    converted to strings and then back to integers upon deserialization. For
    example, the keys of the `frames` dict will be converted to strings,
    because all JSON object keys _must_ be strings. The `from_dict` method of
    this class handles converting the keys back to integers when VideoLabels
    instances are loaded.

    Attributes:
        filename: the filename of the video
        metadata: a VideoMetadata describing metadata about the video
        attrs: an AttributeContainer containing video attributes
        frames: a dictionary mapping frame number strings to VideoFrameLabels
            instances
        events: an EventContainer containing events
        schema: a VideoLabelsSchema describing the schema of the labels
    '''

    def __init__(
            self, filename=None, metadata=None, attrs=None, frames=None,
            events=None, schema=None):
        '''Constructs a VideoLabels instance.

        Args:
            filename: an optional filename for the video. By default, no
                filename is stored
            metadata: an optional VideoMetadata instance describing metadata
                about the video. By default, no metadata is stored
            attrs: an optional AttributeContainer of video attributes. By
                default, an empty AttributeContainer is created
            frames: an optional dictionary mapping frame numbers to
                VideoFrameLabels instances. By default, an empty dictionary
                is created
            events: an optional EventContainer of events. By default, an empty
                EventContainer is created
            schema: an optional VideoLabelsSchema to enforce on the object.
                By default, no schema is enforced
        '''
        self.filename = filename
        self.metadata = metadata
        self.attrs = attrs or AttributeContainer()
        self.frames = frames or {}
        self.events = events or EventContainer()
        self.schema = schema

    def __getitem__(self, frame_number):
        '''Gets the VideoFrameLabels for the given frame number, or an empty if
        VideoFrameLabels if the frame has no labels.

        Args:
            frame_number: the frame number

        Returns:
            a VideoFrameLabels
        '''
        return self.get_frame(frame_number)

    def __setitem__(self, frame_number, frame_labels):
        '''Sets the VideoFrameLabels for the given frame.

        Any existing VideoFrameLabels for the frame are overwritten.

        Args:
            frame_number: the frame number
            frame_labels: a VideoFrameLabels
        '''
        frame_labels.frame_number = frame_number
        self.add_frame(frame_labels, overwrite=True)

    def __delitem__(self, frame_number):
        '''Deletes the VideoFrameLabels for the given frame number.

        Args:
            frame_number: the frame number
        '''
        self.delete_frame(frame_number)

    def __iter__(self):
        '''Returns an iterator over the frames with VideoFrameLabels.

        The frames are traversed in sorted order.

        Returns:
            an iterator over frame numbers
        '''
        return iter(sorted(self.frames))

    def iter_frames(self):
        '''Returns an iterator over the VideoFrameLabels in the container.

        Returns:
            an iterator over VideoFrameLabels
        '''
        return itervalues(self.frames)

    def iter_events(self):
        '''Returns an iterator over the Events in the container.

        Returns:
            an iterator over Events
        '''
        return iter(self.events)

    def __len__(self):
        '''The number of frames in the container with VideoFrameLabels.'''
        return len(self.frames)

    def __bool__(self):
        '''Whether the container has labels of any kind.'''
        return not self.is_empty

    @property
    def has_video_attributes(self):
        '''Whether the container has at least one video attribute.'''
        return bool(self.attrs)

    @property
    def has_frame_attributes(self):
        '''Whether the container has at least one frame attribute.'''
        for frame_number in self:
            if self[frame_number].has_frame_attributes:
                return True

        return False

    @property
    def has_events(self):
        '''Whether the container has at least one Event.'''
        return bool(self.events)

    @property
    def has_objects(self):
        '''Whether the container has at least one DetectedObject.'''
        for frame_number in self:
            if self[frame_number].has_objects:
                return True

        return False

    @property
    def has_event_attributes(self):
        '''Whether the container has at least one event attribute.'''
        for event in self.events:
            if event.attrs:
                return True

        return False

    @property
    def has_object_attributes(self):
        '''Whether the container has at least one DetectedObject with an
        attribute.
        '''
        for frame_number in self:
            for obj in self[frame_number].objects:
                if obj.has_attributes:
                    return True

        return False

    @property
    def is_empty(self):
        '''Whether the container has no labels of any kind.'''
        return (not self.has_video_attributes
                and not self.has_frame_attributes
                and not self.has_objects
                and not self.has_events)

    @property
    def has_schema(self):
        '''Whether the container has an enforced schema.'''
        return self.schema is not None

    def has_frame(self, frame_number):
        '''Determines whether this object contains a VideoFrameLabels for the
        given frame number.

        Args:
            frame_number: the frame number

        Returns:
            True/False
        '''
        return frame_number in self.frames

    def get_frame(self, frame_number):
        '''Gets the VideoFrameLabels for the given frame number, or an empty if
        VideoFrameLabels if the frame has no labels.

        Args:
            frame_number: the frame number

        Returns:
            a VideoFrameLabels
        '''
        try:
            return self.frames[frame_number]
        except KeyError:
            return VideoFrameLabels(frame_number)

    def delete_frame(self, frame_number):
        '''Deletes the VideoFrameLabels for the given frame number.

        Args:
            frame_number: the frame number
        '''
        del self.frames[frame_number]

    def get_frame_numbers(self):
        '''Returns a sorted list of all frames with VideoFrameLabels.

        Returns:
            a list of frame numbers
        '''
        return sorted(self.frames.keys())

    def get_frame_numbers_with_attributes(self):
        '''Returns a sorted list of frames with one or more frame attributes.

        Returns:
            a list of frame numbers
        '''
        return sorted([fn for fn in self if self[fn].has_frame_attributes])

    def get_frame_numbers_with_objects(self):
        '''Returns a sorted list of frames with one or more DetectedObjects.

        Returns:
            a list of frame numbers
        '''
        return sorted([fn for fn in self if self[fn].has_objects])

    def get_frame_range(self):
        '''Returns the (min, max) frame numbers with VideoFrameLabels.

        Returns:
            the (min, max) frame numbers
        '''
        fns = self.get_frame_numbers()
        return (fns[0], fns[-1]) if fns else (None, None)

<<<<<<< HEAD
    def merge_video_labels(self, video_labels, reindex_objs=False):
        '''Merges the given VideoLabels into this labels.

        Args:
            video_labels: a VideoLabels instance
            reindex_objs: whether to reindex objects in `self` before merging
                so that all indices are different than indices in
                `video_labels`
        '''
        if reindex_objs:
            self._reindex_objs(video_labels, "index")
            self._reindex_objs(video_labels, "index_in_frame")

        self.attrs.add_container(video_labels.attrs)
        for frame_number in video_labels:
            self.add_frame(video_labels[frame_number], overwrite=False)

=======
>>>>>>> b13443ad
    def add_video_attribute(self, video_attr):
        '''Adds the given video attribute to the video.

        Args:
            video_attr: an Attribute
        '''
        if self.has_schema:
            self._validate_video_attribute(video_attr)

        self.attrs.add(video_attr)

    def add_video_attributes(self, video_attrs):
        '''Adds the given video attributes to the video.

        Args:
            video_attrs: an AttributeContainer
        '''
        if self.has_schema:
            for video_attr in video_attrs:
                self._validate_video_attribute(video_attr)

        self.attrs.add_container(video_attrs)

    def add_frame(self, frame_labels, overwrite=True):
        '''Adds the frame labels to the video.

        Args:
            frame_labels: a VideoFrameLabels instance
            overwrite: whether to overwrite any existing VideoFrameLabels
                instance for the frame or merge the new labels. By default,
                this is True
        '''
        if self.has_schema:
            self._validate_frame_labels(frame_labels)

        frame_number = frame_labels.frame_number
        if overwrite or not self.has_frame(frame_number):
            self.frames[frame_number] = frame_labels
        else:
            self.frames[frame_number].merge_frame_labels(frame_labels)

    def add_frame_attribute(self, frame_attr, frame_number):
        '''Adds the given frame attribute to the video.

        Args:
            frame_attr: an Attribute
            frame_number: the frame number
        '''
        if self.has_schema:
            self._validate_frame_attribute(frame_attr)

        self._ensure_frame(frame_number)
        self.frames[frame_number].add_frame_attribute(frame_attr)

    def add_frame_attributes(self, frame_attrs, frame_number):
        '''Adds the given frame attributes to the video.

        Args:
            frame_attrs: an AttributeContainer
            frame_number: the frame number
        '''
        if self.has_schema:
            for frame_attr in frame_attrs:
                self._validate_frame_attribute(frame_attr)

        self._ensure_frame(frame_number)
        self.frames[frame_number].add_frame_attributes(frame_attrs)

    def add_object(self, obj, frame_number):
        '''Adds the object to the video at the given frame.

        Args:
            obj: a DetectedObject
            frame_number: the frame number
        '''
        if self.has_schema:
            self._validate_object(obj)

        self._ensure_frame(frame_number)
        obj.frame_number = frame_number
        self.frames[frame_number].add_object(obj)

    def add_objects(self, objs, frame_number):
        '''Adds the objects to the video at the given frame.

        Args:
            objs: a DetectedObjectContainer
            frame_number: the frame number
        '''
        if self.has_schema:
            for obj in objs:
                self._validate_object(obj)

        self._ensure_frame(frame_number)
        for obj in objs:
            obj.frame_number = frame_number
            self.frames[frame_number].add_object(obj)

    def add_event(self, event):
        '''Adds the event to the video.

        Args:
            event: an Event
        '''
        if self.has_schema:
            self._validate_event(event)
        self.events.add(event)

    def add_events(self, events):
        '''Adds the events to the video.

        Args:
            events: an EventContainer
        '''
        for event in events:
            self.add_event(event)

    def merge_video_labels(self, video_labels):
        '''Merges the given VideoLabels into this labels.

        Args:
            video_labels: a VideoLabels instance
        '''
        self.add_video_attributes(video_labels.attrs)
        self.add_events(video_labels.events)
        for frame_labels in video_labels.iter_frames():
            self.add_frame(frame_labels, overwrite=False)

    def clear_frame_attributes(self):
        '''Removes all frame attributes from the instance.'''
        for frame_number in self:
            self[frame_number].clear_frame_attributes()

    def clear_objects(self):
        '''Removes all objects from the instance.'''
        for frame_number in self:
            self[frame_number].clear_objects()

    def clear_events(self):
        '''Removes all events from the instance.'''
        self.events.clear()

    def get_schema(self):
        '''Gets the current enforced schema for the video, or None if no schema
        is enforced.
        '''
        return self.schema

    def get_active_schema(self):
        '''Returns a VideoLabelsSchema describing the active schema of the
        video.

        Returns:
            a VideoLabelsSchema
        '''
        return VideoLabelsSchema.build_active_schema(self)

    def set_schema(self, schema, filter_by_schema=False):
        '''Sets the enforced schema to the given VideoLabelsSchema.

        Args:
            schema: a VideoLabelsSchema to assign
            filter_by_schema: whether to filter objects/attributes that are not
                compliant with the schema. By default, this is False

        Raises:
            VideoLabelsSchemaError: if `filter_by_schema` was False and this
                object contains attributes/objects that are not compliant with
                the schema
        '''
        self.schema = schema
        if not self.has_schema:
            return

        if filter_by_schema:
            self.filter_by_schema(self.schema)
        else:
            self._validate_schema()

    def filter_by_schema(self, schema):
        '''Removes objects/attributes from this object that are not compliant
        with the given schema.

        Args:
            schema: a VideoLabelsSchema
        '''
        self.attrs.filter_by_schema(schema.attrs)
        for frame_labels in itervalues(self.frames):
            frame_labels.filter_by_schema(schema)

    def remove_objects_without_attrs(self, labels=None):
        '''Removes DetectedObjects from the VideoLabels that do not have
        attributes.

        Args:
            labels: an optional list of DetectedObject label strings to which
                to restrict attention when filtering. By default, all objects
                are processed
        '''
        for frame_labels in itervalues(self.frames):
            frame_labels.remove_objects_without_attrs(labels=labels)

    def remove_events_without_attrs(self, labels=None):
        '''Removes Events from the instance that do not have attributes.

        Args:
            labels: an optional list of Event label strings to which to
                restrict attention when filtering. By default, all events are
                processed
        '''
        self.events.remove_events_without_attrs(labels=labels)

    def freeze_schema(self):
        '''Sets the schema for the container to the current active schema.'''
        self.set_schema(self.get_active_schema())

    def remove_schema(self):
        '''Removes the enforced schema from the video.'''
        self.schema = None

    def attributes(self):
        '''Returns the list of class attributes that will be serialized.

        Returns:
            a list of attributes
        '''
        _attrs = []
        if self.filename:
            _attrs.append("filename")
        if self.metadata:
            _attrs.append("metadata")
        if self.has_schema:
            _attrs.append("schema")
        if self.attrs:
            _attrs.append("attrs")
        if self.frames:
            _attrs.append("frames")
        if self.events:
            _attrs.append("events")
        return _attrs

    def _validate_video_attribute(self, video_attr):
        if self.has_schema:
            self.schema.validate_video_attribute(video_attr)

    def _ensure_frame(self, frame_number):
        if not self.has_frame(frame_number):
            self.frames[frame_number] = VideoFrameLabels(frame_number)

    def _validate_frame_labels(self, frame_labels):
        if self.has_schema:
            for frame_attr in frame_labels.attrs:
                self.schema.validate_frame_attribute(frame_attr)
            for obj in frame_labels.objects:
                self.schema.validate_object(obj)

    def _validate_frame_attribute(self, frame_attr):
        if self.has_schema:
            self.schema.validate_frame_attribute(frame_attr)

    def _validate_object(self, obj):
        if self.has_schema:
            self.schema.validate_object(obj)

    def _validate_event(self, event):
        if self.has_schema:
            self.schema.validate_event(event)

    def _validate_schema(self):
        if self.has_schema:
            for video_attr in self.attrs:
                self._validate_video_attribute(video_attr)
            for frame_labels in itervalues(self.frames):
                self._validate_frame_labels(frame_labels)

    def _reindex_objs(self, video_labels, variable_name):
        '''Reindexes objects in `self` so that all indices are different than
        indices in the input.

        Args:
            video_labels: a VideoLabels instance
            variable_name: the name of the member variable of `DetectedObject`
                that contains the index. The value of this variable is assumed
                to be an integer.
        '''
        self_object_indices = [
            getattr(obj, variable_name) for frame_number in self
            for obj in self[frame_number].objects
            if getattr(obj, variable_name) is not None
        ]
        if not self_object_indices:
            # no indices to reindex
            return

        input_object_indices = [
            getattr(obj, variable_name) for frame_number in video_labels
            for obj in video_labels[frame_number].objects
            if getattr(obj, variable_name) is not None
        ]
        if not input_object_indices:
            # no indices in input, so no need to reindex
            return

        min_index = min(self_object_indices)
        new_min_index = max(input_object_indices) + 1
        offset = new_min_index - min_index

        # reindex
        for frame_number in self:
            for obj in self[frame_number].objects:
                index = getattr(obj, variable_name)
                if index is not None:
                    setattr(obj, variable_name, index + offset)

    @classmethod
    def from_detected_objects(cls, objects):
        '''Builds a VideoLabels instance from a DetectedObjectContainer.

        The DetectedObjects must have their `frame_number` attributes set.

        Args:
            objects: a DetectedObjectContainer

        Returns:
            a VideoLabels instance
        '''
        labels = cls()
        for obj in objects:
            labels.add_object(obj, obj.frame_number)

        return labels

    @classmethod
    def from_events(cls, events):
        '''Builds a VideoLabels instance from an EventContainer.

        Args:
            events: an EventContainer

        Returns:
            a VideoLabels instance
        '''
        labels = cls()
        labels.add_events(events)
        return labels

    @classmethod
    def from_dict(cls, d):
        '''Constructs a VideoLabels from a JSON dictionary.'''
        filename = d.get("filename", None)

        metadata = d.get("metadata", None)
        if metadata is not None:
            metadata = VideoMetadata.from_dict(metadata)

        attrs = d.get("attrs", None)
        if attrs is not None:
            attrs = AttributeContainer.from_dict(attrs)

        events = d.get("events", None)
        if events is not None:
            events = EventContainer.from_dict(events)

        frames = d.get("frames", None)
        if frames is not None:
            frames = OrderedDict(
                (int(fn), VideoFrameLabels.from_dict(vfl))
                for fn, vfl in iteritems(frames)
            )

        schema = d.get("schema", None)
        if schema is not None:
            schema = VideoLabelsSchema.from_dict(schema)

        return cls(
            filename=filename, metadata=metadata, attrs=attrs, frames=frames,
            events=events, schema=schema)


class VideoLabelsSchema(Serializable):
    '''A schema for a VideoLabels instance.

    Attributes:
        attrs: an AttributeContainerSchema describing the video attributes of
            the video
        frames: an AttributeContainerSchema describing the frame attributes
                of the video
        objects: a dictionary mapping object labels to AttributeContainerSchema
            instances describing the object attributes of each object class
        events: a dictionary mapping event labels to AttributeContainerSchema
            instances describing the event attributes of each event class
    '''

    def __init__(self, attrs=None, frames=None, objects=None, events=None):
        '''Creates a VideoLabelsSchema instance.

        Args:
            attrs: an AttributeContainerSchema describing the video attributes
                of the video
            frames: an AttributeContainerSchema describing the frame attributes
                of the video
            objects: a dictionary mapping object labels to
                AttributeContainerSchema instances describing the object
                attributes of each object class
            events: a dictionary mapping event labels to
                AttributeContainerSchema instances describing the event
                attributes of each event class
        '''
        self.attrs = attrs or AttributeContainerSchema()
        self.frames = frames or AttributeContainerSchema()
        self.objects = defaultdict(lambda: AttributeContainerSchema())
        if objects is not None:
            self.objects.update(objects)
        self.events = defaultdict(lambda: AttributeContainerSchema())
        if events is not None:
            self.events.update(events)

    def has_video_attribute(self, video_attr_name):
        '''Whether the schema has a video attribute with the given name.

        Args:
            video_attr_name: the name of the video attribute

        Returns:
            True/False
        '''
        return self.attrs.has_attribute(video_attr_name)

    def get_video_attribute_class(self, video_attr_name):
        '''Gets the Attribute class for the video attribute with the given
        name.

        Args:
            video_attr_name: the name of the video attribute

        Returns:
            an Attribute subclass
        '''
        return self.attrs.get_attribute_class(video_attr_name)

    def has_frame_attribute(self, frame_attr_name):
        '''Whether the schema has a frame attribute with the given name.

        Args:
            frame_attr_name: the name of the frame attribute

        Returns:
            True/False
        '''
        return self.frames.has_attribute(frame_attr_name)

    def get_frame_attribute_class(self, frame_attr_name):
        '''Gets the Attribute class for the frame attribute with the given
        name.

        Args:
            frame_attr_name: the name of the frame attribute

        Returns:
            an Attribute subclass
        '''
        return self.frames.get_attribute_class(frame_attr_name)

    def has_object_label(self, label):
        '''Whether the schema has an object with the given label.

        Args:
            label: the object label

        Returns:
            True/False
        '''
        return label in self.objects

    def has_object_attribute(self, label, obj_attr_name):
        '''Whether the schema has an object with the given label with an
        attribute of the given name.

        Args:
            label: the object label
            obj_attr_name: the name of the object attribute

        Returns:
            True/False
        '''
        if not self.has_object_label(label):
            return False
        return self.objects[label].has_attribute(obj_attr_name)

    def get_object_attribute_class(self, label, obj_attr_name):
        '''Gets the Attribute class for the attribute of the given name for
        the object with the given label.

        Args:
            label: the object label
            obj_attr_name: the name of the object attribute

        Returns:
            the Attribute subclass
        '''
        self.validate_object_label(label)
        return self.objects[label].get_attribute_class(obj_attr_name)

    def has_event_label(self, label):
        '''Whether the schema has an event with the given label.

        Args:
            label: the event label

        Returns:
            True/False
        '''
        return label in self.events

    def has_event_attribute(self, label, event_attr_name):
        '''Whether the schema has an event with the given label with an
        attribute of the given name.

        Args:
            label: the event label
            event_attr_name: the name of the event attribute

        Returns:
            True/False
        '''
        if not self.has_event_label(label):
            return False
        return self.events[label].has_attribute(event_attr_name)

    def get_event_attribute_class(self, label, event_attr_name):
        '''Gets the Attribute class for the attribute of the given name for
        the event with the given label.

        Args:
            label: the event label
            event_attr_name: the name of the event attribute

        Returns:
            the Attribute subclass
        '''
        self.validate_event_label(label)
        return self.events[label].get_attribute_class(event_attr_name)

    def add_video_attribute(self, video_attr):
        '''Adds the given video attribute to the schema.

        Args:
            video_attr: an Attribute
        '''
        self.attrs.add_attribute(video_attr)

    def add_video_attributes(self, video_attrs):
        '''Adds the given video attributes to the schema.

        Args:
            video_attrs: an AttributeContainer
        '''
        self.attrs.add_attributes(video_attrs)

    def add_frame_attribute(self, frame_attr):
        '''Adds the given frame attribute to the schema.

        Args:
            frame_attr: an Attribute
        '''
        self.frames.add_attribute(frame_attr)

    def add_frame_attributes(self, frame_attrs):
        '''Adds the given frame attributes to the schema.

        Args:
            frame_attrs: an AttributeContainer
        '''
        self.frames.add_attributes(frame_attrs)

    def add_object_label(self, label):
        '''Adds the given object label to the schema.

        ArgsL:
            label: an object label
        '''
        self.objects[label]  # adds key to defaultdict #pylint: disable=W0104

    def add_object_attribute(self, label, obj_attr):
        '''Adds the Attribute for the object with the given label to the
        schema.

        Args:
            label: an object label
            obj_attr: an Attribute
        '''
        self.objects[label].add_attribute(obj_attr)

    def add_object_attributes(self, label, obj_attrs):
        '''Adds the AttributeContainer for the object with the given label to
        the schema.

        Args:
            label: an object label
            obj_attrs: an AttributeContainer
        '''
        self.objects[label].add_attributes(obj_attrs)

    def add_event_label(self, label):
        '''Adds the given event label to the schema.

        Args
            label: an event label
        '''
        self.events[label]  # adds key to defaultdict #pylint: disable=W0104

    def add_event_attribute(self, label, event_attr):
        '''Adds the Attribute for the event with the given label to the schema.

        Args:
            label: an event label
            event_attr: an Attribute
        '''
        self.events[label].add_attribute(event_attr)

    def add_event_attributes(self, label, event_attrs):
        '''Adds the AttributeContainer for the event with the given label to
        the schema.

        Args:
            label: an event label
            event_attrs: an AttributeContainer
        '''
        self.events[label].add_attributes(event_attrs)

    def merge_schema(self, schema):
        '''Merges the given VideoLabelsSchema into this schema.

        Args:
            schema: a VideoLabelsSchema
        '''
        self.attrs.merge_schema(schema.attrs)
        self.frames.merge_schema(schema.frames)
        for k, v in iteritems(schema.objects):
            self.objects[k].merge_schema(v)

    def is_valid_video_attribute(self, video_attr):
        '''Whether the video attribute is compliant with the schema.

        Args:
            video_attr: an Attribute

        Returns:
            True/False
        '''
        try:
            self.validate_video_attribute(video_attr)
            return True
        except:
            return False

    def is_valid_frame_attribute(self, frame_attr):
        '''Whether the frame attribute is compliant with the schema.

        Args:
            frame_attr: an Attribute

        Returns:
            True/False
        '''
        try:
            self.validate_frame_attribute(frame_attr)
            return True
        except:
            return False

    def is_valid_object_label(self, label):
        '''Whether the object label is compliant with the schema.

        Args:
            label: an object label

        Returns:
            True/False
        '''
        try:
            self.validate_object_label(label)
            return True
        except:
            return False

    def is_valid_object_attribute(self, label, obj_attr):
        '''Whether the object attribute for the object with the given label is
        compliant with the schema.

        Args:
            label: an object label
            obj_attr: an Attribute

        Returns:
            True/False
        '''
        try:
            self.validate_object_attribute(label, obj_attr)
            return True
        except:
            return False

    def is_valid_object(self, obj):
        '''Whether the DetectedObject is compliant with the schema.

        Args:
            obj: a DetectedObject

        Returns:
            True/False
        '''
        try:
            self.validate_object(obj)
            return True
        except:
            return False

    def is_valid_event_label(self, label):
        '''Whether the event label is compliant with the schema.

        Args:
            label: an event label

        Returns:
            True/False
        '''
        try:
            self.validate_event_label(label)
            return True
        except:
            return False

    def is_valid_event_attribute(self, label, event_attr):
        '''Whether the event attribute for the event with the given label is
        compliant with the schema.

        Args:
            label: an event label
            event_attr: an Attribute

        Returns:
            True/False
        '''
        try:
            self.validate_event_attribute(label, event_attr)
            return True
        except:
            return False

    def is_valid_event(self, event):
        '''Whether the Event is compliant with the schema.

        Args:
            event: an Event

        Returns:
            True/False
        '''
        try:
            self.validate_event(event)
            return True
        except:
            return False

    def validate_video_attribute(self, video_attr):
        '''Validates that the video attribute is compliant with the schema.

        Args:
            video_attr: an Attribute

        Raises:
            AttributeContainerSchemaError: if the attribute violates the schema
        '''
        self.attrs.validate_attribute(video_attr)

    def validate_frame_attribute(self, frame_attr):
        '''Validates that the frame attribute is compliant with the schema.

        Args:
            frame_attr: an Attribute

        Raises:
            AttributeContainerSchemaError: if the attribute violates the schema
        '''
        self.frames.validate_attribute(frame_attr)

    def validate_object_label(self, label):
        '''Validates that the object label is compliant with the schema.

        Args:
            label: an object label

        Raises:
            VideoLabelsSchemaError: if the object label violates the schema
        '''
        if label not in self.objects:
            raise VideoLabelsSchemaError(
                "Object label '%s' is not allowed by the schema" % label)

    def validate_object_attribute(self, label, obj_attr):
        '''Validates that the object attribute for the given label is compliant
        with the schema.

        Args:
            label: an object label
            obj_attr: an Attribute

        Raises:
            AttributeContainerSchemaError: if the object attribute violates
                the schema
        '''
        obj_schema = self.objects[label]
        obj_schema.validate_attribute(obj_attr)

    def validate_object(self, obj):
        '''Validates that the detected object is compliant with the schema.

        Args:
            obj: a DetectedObject

        Raises:
            VideoLabelsSchemaError: if the object's label violates the schema
            AttributeContainerSchemaError: if any attributes of the
                DetectedObject violate the schema
        '''
        self.validate_object_label(obj.label)
        if obj.has_attributes:
            for obj_attr in obj.attrs:
                self.validate_object_attribute(obj.label, obj_attr)

    def validate_event_label(self, label):
        '''Validates that the event label is compliant with the schema.

        Args:
            label: an event label

        Raises:
            VideoLabelsSchemaError: if the event label violates the schema
        '''
        if label not in self.events:
            raise VideoLabelsSchemaError(
                "Event label '%s' is not allowed by the schema" % label)

    def validate_event_attribute(self, label, event_attr):
        '''Validates that the event attribute for the given label is compliant
        with the schema.

        Args:
            label: an event label
            event_attr: an Attribute

        Raises:
            AttributeContainerSchemaError: if the event attribute violates
                the schema
        '''
        event_schema = self.events[label]
        event_schema.validate_attribute(event_attr)

    def validate_event(self, event):
        '''Validates that the event is compliant with the schema.

        Args:
            event: an Event

        Raises:
            VideoLabelsSchemaError: if the event's label violates the schema
            AttributeContainerSchemaError: if any attributes of the Event
                violate the schema
        '''
        self.validate_event_label(event.label)
        if event.has_attributes:
            for event_attr in event.attrs:
                self.validate_event_attribute(event.label, event_attr)

    def attributes(self):
        '''Returns the list of class attributes that will be serialized.

        Args:
            a list of attribute names
        '''
        return ["attrs", "frames", "objects", "events"]

    @classmethod
    def build_active_schema_for_frame(cls, frame_labels):
        '''Builds a VideoLabelsSchema that describes the active schema of the
        given VideoFrameLabels.

        Args:
            frame_labels: a VideoFrameLabels

        Returns:
            a VideoLabelsSchema
        '''
        schema = cls()
        schema.add_frame_attributes(frame_labels.attrs)
        for obj in frame_labels.objects:
            if obj.has_attributes:
                schema.add_object_attributes(obj.label, obj.attrs)
            else:
                schema.add_object_label(obj.label)

        return schema

    @classmethod
    def build_active_schema(cls, video_labels):
        '''Builds a VideoLabelsSchema that describes the active schema of the
        given VideoLabels.

        Args:
            video_labels: a VideoLabels

        Returns:
            a VideoLabelsSchema
        '''
        schema = cls()
        schema.add_video_attributes(video_labels.attrs)
        for frame_labels in video_labels.iter_frames():
            schema.merge_schema(
                VideoLabelsSchema.build_active_schema_for_frame(frame_labels))

        for event in video_labels.events:
            if event.has_attributes:
                schema.add_event_attributes(event.label, event.attrs)
            else:
                schema.add_event_label(event.label)

        return schema

    @classmethod
    def from_dict(cls, d):
        '''Constructs a VideoLabelsSchema from a JSON dictionary.

        Args:
            d: a JSON dictionary

        Returns:
            a VideoLabelsSchema
        '''
        attrs = d.get("attrs", None)
        if attrs is not None:
            attrs = AttributeContainerSchema.from_dict(attrs)

        frames = d.get("frames", None)
        if frames is not None:
            frames = AttributeContainerSchema.from_dict(frames)

        objects = d.get("objects", None)
        if objects is not None:
            objects = {
                k: AttributeContainerSchema.from_dict(v)
                for k, v in iteritems(objects)
            }

        events = d.get("events", None)
        if events is not None:
            events = {
                k: AttributeContainerSchema.from_dict(v)
                for k, v in iteritems(events)
            }

        return cls(attrs=attrs, frames=frames, objects=objects, events=events)


class VideoLabelsSchemaError(Exception):
    '''Error raised when a VideoLabelsSchema is violated.'''
    pass


class VideoSetLabels(Set):
    '''Class encapsulating labels for a set of videos.

    VideoSetLabels support item indexing by the `filename` of the VideoLabels
    instances in the set.

    VideoSetLabels instances behave like defaultdicts: new VideoLabels
    instances are automatically created if a non-existent filename is accessed.

    VideoLabels without filenames may be added to the set, but they cannot be
    accessed by `filename`-based lookup.

    Attributes:
        videos: an OrderedDict of VideoLabels with filenames as keys
        schema: a VideoLabelsSchema describing the schema of the labels
    '''

    _ELE_ATTR = "videos"
    _ELE_KEY_ATTR = "filename"
    _ELE_CLS = VideoLabels
    _ELE_CLS_FIELD = "_LABELS_CLS"

    def __init__(self, videos=None, schema=None):
        '''Constructs a VideoSetLabels instance.

        Args:
            videos: an optional iterable of VideoLabels. By default, an empty
                set is created
            schema: an optional VideoLabelsSchema to enforce on the object.
                By default, no schema is enforced
        '''
        self.schema = schema
        super(VideoSetLabels, self).__init__(videos=videos)

    def __getitem__(self, filename):
        '''Gets the VideoLabels with the given filename.

        If the filename is not in the set, an empty VideoLabels is created,
        added to the set, and returned.

        Args:
            filename: a filename

        Returns:
            a VideoLabels
        '''
        if filename not in self:
            video_labels = VideoLabels(filename=filename)
            self.add(video_labels)

        return super(VideoSetLabels, self).__getitem__(filename)

    def __setitem__(self, filename, video_labels):
        '''Sets the VideoLabels for the given filename.

        Any existing labels are overwritten.

        Args:
            filename: a filename
            video_labels: a VideoLabels
        '''
        if self.has_schema:
            self._apply_schema_to_video(video_labels)

        super(VideoSetLabels, self).__setitem__(filename, video_labels)

    @property
    def has_schema(self):
        '''Whether the container has an enforced schema.'''
        return self.schema is not None

    def empty(self):
        '''Returns an empty copy of the VideoSetLabels.

        The schema of the set is preserved, if applicable.

        Returns:
            an empty VideoSetLabels
        '''
        return self.__class__(schema=self.schema)

    def add(self, video_labels):
        '''Adds the VideoLabels to the set.

        Args:
            video_labels: a VideoLabels
        '''
        if self.has_schema:
            self._apply_schema_to_video(video_labels)
        super(VideoSetLabels, self).add(video_labels)

    def clear_frame_attributes(self):
        '''Removes all frame attributes from all VideoLabels in the set.'''
        for video_labels in self:
            video_labels.clear_frame_attributes()

    def clear_objects(self):
        '''Removes all objects from all VideoLabels in the set.'''
        for video_labels in self:
            video_labels.clear_objects()

    def get_filenames(self):
        '''Returns the set of filenames of VideoLabels in the set.

        Returns:
            the set of filenames
        '''
        return set(vl.filename for vl in self if vl.filename)

    def get_schema(self):
        '''Gets the schema for the set, or None if no schema is enforced.

        Returns:
            a VideoLabelsSchema, or None
        '''
        return self.schema

    def get_active_schema(self):
        '''Returns a VideoLabelsSchema describing the active schema of the set.

        Returns:
            a VideoLabelsSchema
        '''
        schema = VideoLabelsSchema()
        for video_labels in self:
            schema.merge_schema(
                VideoLabelsSchema.build_active_schema(video_labels))

        return schema

    def set_schema(self, schema, filter_by_schema=False):
        '''Sets the schema to the given VideoLabelsSchema.

        Args:
            schema: the VideoLabelsSchema to use
            filter_by_schema: whether to filter any invalid objects/attributes
                from the set after changing the schema. By default, this is
                False

        Raises:
            VideoLabelsSchemaError: if `filter_by_schema` was False and the
                set contains attributes/objects that are not compliant with the
                schema
        '''
        self.schema = schema

        if filter_by_schema and self.has_schema:
            self.filter_by_schema(schema)

        self._apply_schema()

    def filter_by_schema(self, schema):
        '''Removes objects/attributes from the VideoLabels in the set that are
        not compliant with the given schema.

        Args:
            schema: a VideoLabelsSchema
        '''
        for video_labels in self:
            video_labels.filter_by_schema(schema)

    def remove_objects_without_attrs(self, labels=None):
        '''Removes DetectedObjects from the VideoSetLabels that do not have
        attributes.

        Args:
            labels: an optional list of DetectedObject label strings to which
                to restrict attention when filtering. By default, all objects
                are processed
        '''
        for video_labels in self:
            video_labels.remove_objects_without_attrs(labels=labels)

    def freeze_schema(self):
        '''Sets the schema for the set to the current active schema.'''
        self.set_schema(self.get_active_schema())

    def remove_schema(self):
        '''Removes the schema from the set.'''
        self.schema = None
        self._apply_schema()

    def sort_by_filename(self, reverse=False):
        '''Sorts the VideoLabels in this instance by filename.

        VideoLabels without filenames are always put at the end of the set.

        Args:
            reverse: whether to sort in reverse order. By default, this is
                False
        '''
        self.sort_by("filename", reverse=reverse)

    def attributes(self):
        '''Returns the list of class attributes that will be serialized.

        Returns:
            a list of attribute names
        '''
        _attrs = super(VideoSetLabels, self).attributes()
        if self.has_schema:
            return ["schema"] + _attrs
        return _attrs

    def _apply_schema_to_video(self, video_labels):
        if self.has_schema:
            video_labels.set_schema(self.get_schema())
        else:
            video_labels.remove_schema()

    def _apply_schema(self):
        for video_labels in self:
            self._apply_schema_to_video(video_labels)

    @classmethod
    def from_video_labels_patt(cls, video_labels_patt):
        '''Creates an instance of `cls` from a pattern of `_ELE_CLS` files.

        Args:
             video_labels_patt: a pattern with one or more numeric sequences:
                example: "/path/to/labels/%05d.json"

        Returns:
            a `cls` instance
        '''
        image_set_labels = cls()
        for labels_path in etau.get_pattern_matches(video_labels_patt):
            image_set_labels.add(cls._ELE_CLS.from_json(labels_path))
        return image_set_labels

    @classmethod
    def from_dict(cls, d):
        '''Constructs a VideoSetLabels from a JSON dictionary.

        Args:
            d: a JSON dictionary

        Returns:
            a VideoSetLabels
        '''
        schema = d.pop("schema", None)
        if schema is not None:
            schema = VideoLabelsSchema.from_dict(schema)

        return super(VideoSetLabels, cls).from_dict(d, schema=schema)


class BigVideoSetLabels(VideoSetLabels, BigSet):
    '''A BigSet of VideoLabels.

    Behaves identically to VideoSetLabels except that each VideoLabels is
    stored on disk.

    BigVideoSetLabels store a `backing_dir` attribute that specifies the path
    on disk to the serialized elements. If a backing directory is explicitly
    provided, the directory will be maintained after the BigVideoSetLabels
    object is deleted; if no backing directory is specified, a temporary
    backing directory is used and is deleted when the BigVideoSetLabels
    instance is garbage collected.

    Attributes:
        videos: an OrderedDict whose keys are filenames and whose values are
            uuids for locating VideoLabels on disk
        schema: a VideoLabelsSchema describing the schema of the labels
        backing_dir: the backing directory in which the VideoLabels
            are/will be stored
    '''

    def __init__(self, videos=None, schema=None, backing_dir=None):
        '''Creates a BigVideoSetLabels instance.

        Args:
            videos: an optional dictionary or list of (key, uuid) tuples for
                elements in the set
            schema: an optional VideoLabelsSchema to enforce on the object.
                By default, no schema is enforced
            backing_dir: an optional backing directory in which the VideoLabels
                are/will be stored. If omitted, a temporary backing directory
                is used
        '''
        self.schema = schema
        BigSet.__init__(self, backing_dir=backing_dir, videos=videos)

    def empty_set(self):
        '''Returns an empty in-memory VideoSetLabels version of this
        BigVideoSetLabels.

        Returns:
            an empty VideoSetLabels
        '''
        return VideoSetLabels(schema=self.schema)

    def filter_by_schema(self, schema):
        '''Removes objects/attributes from the VideoLabels in the set that are
        not compliant with the given schema.

        Args:
            schema: a VideoLabelsSchema
        '''
        for key in self.keys():
            video_labels = self[key]
            video_labels.filter_by_schema(schema)
            self[key] = video_labels

    def remove_objects_without_attrs(self, labels=None):
        '''Removes DetectedObjects from the BigVideoSetLabels that do not have
        attributes.

        Args:
            labels: an optional list of DetectedObject label strings to which
                to restrict attention when filtering. By default, all objects
                are processed
        '''
        for key in self.keys():
            video_labels = self[key]
            video_labels.remove_objects_without_attrs(labels=labels)
            self[key] = video_labels

    def _apply_schema(self):
        for key in self.keys():
            video_labels = self[key]
            self._apply_schema_to_video(video_labels)
            self[key] = video_labels


class VideoStreamInfo(Serializable):
    '''Class encapsulating the stream info for a video.'''

    def __init__(self, stream_info, format_info):
        '''Constructs a VideoStreamInfo instance.

        Args:
            stream_info: a dictionary of video stream info
            format_info: a dictionary of video format info
        '''
        self.stream_info = stream_info
        self.format_info = format_info

    @property
    def encoding_str(self):
        '''The video encoding string, or "" if it code not be found.'''
        _encoding_str = str(self.stream_info.get("codec_tag_string", ""))
        if _encoding_str is None:
            logger.warning("Unable to determine encoding string")
        return _encoding_str

    @property
    def frame_size(self):
        '''The (width, height) of each frame.

        Raises:
            VideoStreamInfoError if the frame size could not be determined
        '''
        try:
            return (
                int(self.stream_info["width"]),
                int(self.stream_info["height"]),
            )
        except KeyError:
            raise VideoStreamInfoError(
                "Unable to determine frame size of the video")

    @property
    def aspect_ratio(self):
        '''The aspect ratio of the video.

        Raises a VideoStreamInfoError if the frame size could not be
        determined.
        '''
        width, height = self.frame_size
        return width * 1.0 / height

    @property
    def frame_rate(self):
        '''The frame rate of the video.

        Raises:
            VideoStreamInfoError if the frame rate could not be determined
        '''
        try:
            try:
                num, denom = self.stream_info["avg_frame_rate"].split("/")
                return float(num) / float(denom)
            except ZeroDivisionError:
                num, denom = self.stream_info["r_frame_rate"].split("/")
                return float(num) / float(denom)
        except (KeyError, ValueError):
            raise VideoStreamInfoError(
                "Unable to determine frame rate of the video")

    @property
    def total_frame_count(self):
        '''The total number of frames in the video, or -1 if it could not be
        determined.
        '''
        try:
            # try `nb_frames`
            return int(self.stream_info["nb_frames"])
        except KeyError:
            pass

        try:
            # try `duration` x `frame rate`
            return int(round(self.duration * self.frame_rate))
        except VideoStreamInfoError:
            pass

        try:
            #
            # Fallback to `duration_ts` as a last resort. This will not be
            # accurate for videos with `time_base` != 1, but the assumption is
            # that one of the preceeding methods will have already worked for
            # videos. This is here as a last resort for sequences of images,
            # where `duration_ts` seems to directly contain the number of
            # frames.
            #
            return int(self.stream_info["duration_ts"])
        except KeyError:
            pass

        logger.warning("Unable to determine total frame count; returning -1")
        return -1

    @property
    def duration(self):
        '''The duration of the video, in seconds, or -1 if it could not be
        determined.
        '''
        try:
            # try `duration`
            return float(self.stream_info["duration"])
        except KeyError:
            pass

        try:
            # try `duration_ts` x `time_base`
            duration_ts = float(self.stream_info["duration_ts"])
            num, denom = self.stream_info["time_base"].split("/")
            return duration_ts * float(num) / float(denom)
        except KeyError:
            pass

        try:
            # try `duration` from format info
            return float(self.format_info["duration"])
        except KeyError:
            pass

        logger.warning("Unable to determine duration; returning -1")
        return -1

    @property
    def size_bytes(self):
        '''The size of the video on disk, in bytes, or -1 if it could not be
        determined.
        '''
        try:
            return int(self.format_info["size"])
        except KeyError:
            pass

        logger.warning("Unable to determine video size; returning -1")
        return -1

    def attributes(self):
        '''Returns the list of class attributes that will be serialized.'''
        return self.custom_attributes(dynamic=True)

    @classmethod
    def build_for(cls, inpath):
        '''Builds a VideoStreamInfo instance for the given video.

        Args:
            inpath: the path to the input video

        Returns:
            a VideoStreamInfo instance
        '''
        stream_info, format_info = _get_stream_info(inpath)
        return cls(stream_info, format_info)

    @classmethod
    def from_dict(cls, d):
        '''Constructs a VideoStreamInfo from a JSON dictionary.'''
        stream_info = d["stream_info"]
        format_info = d["format_info"]
        return cls(stream_info, format_info)


class VideoStreamInfoError(Exception):
    '''Exception raised when an invalid video stream info dictionary is
    encountered.
    '''
    pass


def _get_stream_info(inpath):
    # Get stream info via ffprobe
    ffprobe = FFprobe(opts=[
        "-show_format",              # get format info
        "-show_streams",             # get stream info
        "-print_format", "json",     # return in JSON format
    ])
    out = ffprobe.run(inpath, decode=True)
    info = load_json(out)

    # Get format info
    format_info = info["format"]

    # Get stream info
    video_streams = [s for s in info["streams"] if s["codec_type"] == "video"]
    num_video_streams = len(video_streams)
    if num_video_streams == 1:
        stream_info = video_streams[0]
    elif num_video_streams == 0:
        logger.warning("No video stream found; defaulting to first stream")
        stream_info = info["streams"][0]
    else:
        logger.warning("Found multiple video streams; using first stream")
        stream_info = video_streams[0]

    return stream_info, format_info


def get_encoding_str(inpath):
    '''Get the encoding string of the input video.

    Args:
        inpath: video path

    Returns:
        the encoding string
    '''
    return VideoStreamInfo.build_for(inpath).encoding_str


def get_frame_rate(inpath):
    '''Get the frame rate of the input video.

    Args:
        inpath: video path

    Returns:
        the frame rate
    '''
    return VideoStreamInfo.build_for(inpath).frame_rate


def get_frame_size(inpath):
    '''Get the frame (width, height) of the input video.

    Args:
        inpath: video path

    Returns:
        the (width, height) of the video frames
    '''
    return VideoStreamInfo.build_for(inpath).frame_size


def get_frame_count(inpath):
    '''Get the number of frames in the input video.

    Args:
        inpath: video path

    Returns:
        the frame count, or -1 if it could not be determined
    '''
    return VideoStreamInfo.build_for(inpath).total_frame_count


def get_duration(inpath):
    '''Gets the duration of the video, in seconds.

    Args:
        inpath: video path

    Returns:
        the duration of the video, in seconds, or -1 if it could not be
            determined
    '''
    return VideoStreamInfo.build_for(inpath).duration


def get_raw_frame_number(raw_frame_rate, raw_frame_count, fps, sampled_frame):
    '''Get the raw frame number corresponding to the given sampled frame
    number.

    This function assumes that the sampling was performed using the command:
    ```
    FFmpeg(fps=fps).run(raw_video_path, ...)
    ```

    Args:
        raw_frame_rate: the frame rate of the raw video
        raw_frame_count: the number of frames in the raw video
        fps: the sampling rate that was used
        sampled_frame: the sampled frame number

    Returns:
        raw_frame: the raw frame number from the input video corresponding to
            the given sampled frame number
    '''
    delta = raw_frame_rate / (1.0 * fps)
    raw_frame = np.minimum(
        np.ceil(delta * (sampled_frame - 0.5)), raw_frame_count)
    return int(raw_frame)


def extract_clip(
        video_path, output_path, start_time=None, duration=None, fast=False):
    '''Extracts the specified clip from the video.

    When fast=False, the following ffmpeg command is used:
    ```
    # Slow, accurate option
    ffmpeg -ss <start_time> -i <video_path> -t <duration> <output_path>
    ```

    When fast is True, the following two-step ffmpeg process is used:
    ```
    # Faster, less accurate option
    ffmpeg -ss <start_time> -i <video_path> -t <duration> -c copy <tmp_path>
    ffmpeg -i <tmp_path> <output_path>
    ```

    Args:
        video_path: the path to a video
        output_path: the path to write the extracted video clip
        start_time: the start timestamp, which can either be a float value of
            seconds or a string in "HH:MM:SS.XXX" format. If omitted, the
            beginning of the video is used
        duration: the clip duration, which can either be a float value of
            seconds or a string in "HH:MM:SS.XXX" format. If omitted, the clip
            extends to the end of the video
        fast: whether to use a faster-but-potentially-less-accurate strategy to
            extract the clip. By default, the slow accurate strategy is used
    '''
    #
    # @todo is this accurate? should we use VideoProcessor to ensure that the
    # frames of the clip will be exactly the same as those encountered via
    # other clip-based methods in ETA?
    #
    in_opts = ["-vsync", "0"]
    if start_time is not None:
        if not isinstance(start_time, six.string_types):
            start_time = "%.3f" % start_time
        in_opts.extend(["-ss", start_time])

    out_opts = ["-vsync", "0"]
    if duration is not None:
        if not isinstance(duration, six.string_types):
            duration = "%.3f" % duration
        out_opts.extend(["-t", duration])

    if not fast:
        # Extract clip carefully and accurately by decoding every frame
        ffmpeg = FFmpeg(in_opts=in_opts, out_opts=out_opts)
        ffmpeg.run(video_path, output_path)
        return

    with etau.TempDir() as d:
        tmp_path = os.path.join(d, os.path.basename(output_path))

        # Extract clip as accurately and quickly as possible by only touching
        # key frames. May lave blank frames in the video
        out_opts.extend(["-c", "copy"])
        ffmpeg = FFmpeg(in_opts=in_opts, out_opts=out_opts)
        ffmpeg.run(video_path, tmp_path)

        # Clean up fast output by re-encoding the extracted clip
        # Note that this may not exactly correspond to the slow, accurate
        # implementation above
        ffmpeg = FFmpeg(out_opts=["-vsync", "0"])
        ffmpeg.run(tmp_path, output_path)


def _make_ffmpeg_select_arg(frames):
    ss = "+".join(["eq(n\,%d)" % (f - 1) for f in frames])
    return "select='%s'" % ss


def sample_select_frames(
        video_path, frames, output_patt=None, size=None, fast=False,
        retry_with_slow=True):
    '''Samples the specified frames of the video.

    When `fast=False`, this implementation uses `VideoProcessor`. When
    `fast=True`, this implementation uses ffmpeg's `-vf select` option.

    Args:
        video_path: the path to a video
        frames: a sorted list of frame numbers to sample
        output_patt: an optional output pattern like "/path/to/frames-%d.png"
            specifying where to write the sampled frames. If omitted, the
            frames are instead returned in an in-memory list
        size: an optional (width, height) to resize the sampled frames. By
            default, the native dimensions of the frames are used
        fast: whether to use a native ffmpeg method to perform the extraction.
            While faster, this may be inconsistent with other video processing
            methods in ETA. By default, this is False
        retry_with_slow: whether to retry in slow mode if the fast native
            ffmpeg method fails to write all of the video frames. If this
            option is set to `False` and if `fast=True`, the function will just
            return whichever frames the function succeeds in writing out. By
            default, this is True.

    Returns:
        a list of the sampled frames if output_patt is None, and None otherwise
    '''
    if fast:
        try:
            return _sample_select_frames_fast(
                video_path, frames, output_patt, size, retry_with_slow)
        except SampleSelectFramesError as e:
            logger.warning("Select frames fast mode failed: '%s'", e)
            logger.info("Reverting to `fast=False`")

    return _sample_select_frames_slow(video_path, frames, output_patt, size)


class SampleSelectFramesError(Exception):
    '''Exception raised when the `sample_select_frames` method encounters an
    error.
    '''
    pass


def _sample_select_frames_fast(
        video_path, frames, output_patt, size, exception_if_incomplete):
    #
    # As per https://stackoverflow.com/questions/29801975, one cannot pass an
    # argument of length > 131072 to subprocess. So, we have to make sure the
    # user isn't requesting too many frames to handle
    #
    select_arg_str = _make_ffmpeg_select_arg(frames)
    if len(select_arg_str) > 131072:
        raise SampleSelectFramesError(
            "Number of frames (%d) requested too large" % len(frames))

    # If reading into memory, use `png` to ensure lossless-ness
    ext = os.path.splitext(output_patt)[1] if output_patt else ".png"

    with etau.TempDir() as d:
        # Sample frames to disk temporarily
        tmp_patt = os.path.join(d, "frame-%d" + ext)
        ffmpeg = FFmpeg(
            size=size, out_opts=["-vf", select_arg_str, "-vsync", "0"])

        try:
            ffmpeg.run(video_path, tmp_patt)
        except etau.ExecutableRuntimeError:
            #
            # Sometimes ffmpeg can't decode frames in video.
            #

            num_frames = len(etau.parse_pattern(tmp_patt))
            msg = "Only %d of %d expected frames were sampled" % (
                num_frames, len(frames))

            if exception_if_incomplete:
                raise SampleSelectFramesError(msg)

            # Analogous to FFmpegVideoReader, our approach here is to
            # gracefully fail and just give the user however many frames we
            # can...
            logger.warning(msg)
            frames = frames[:num_frames]

        if output_patt is not None:
            # Move frames into place with correct output names
            for idx, fn in enumerate(frames, 1):
                etau.move_file(tmp_patt % idx, output_patt % fn)
            return

        # Read frames into memory
        imgs = []
        for idx in range(1, len(frames) + 1):
            imgs.append(etai.read(tmp_patt % idx))

        return imgs


def _sample_select_frames_slow(video_path, frames, output_patt, size):
    # Parse parameters
    resize_images = size is not None

    if output_patt:
        # Sample frames to disk via VideoProcessor
        p = VideoProcessor(
            video_path, frames=frames, out_images_path=output_patt)
        with p:
            for img in p:
                if resize_images:
                    img = etai.resize(img, *size)
                p.write(img)
        return None

    # Sample frames in memory via FFmpegVideoReader
    with FFmpegVideoReader(video_path, frames=frames) as r:
        if resize_images:
            return [etai.resize(img, *size) for img in r]

        return [img for img in r]


def sample_first_frames(imgs_or_video_path, k, stride=1, size=None):
    '''Samples the first k frames in a video.

    Args:
        imgs_or_video_path: can be either the path to the input video or an
            array of frames of size [num_frames, height, width, num_channels]
        k: number of frames to extract
        stride: number of frames to be skipped in between. By default, a
            contiguous array of frames in extracted
        size: an optional (width, height) to resize the sampled frames. By
            default, the native dimensions of the frames are used

    Returns:
        a numpy array of size [k, height, width, num_channels]
    '''
    # Read frames ...
    if isinstance(imgs_or_video_path, six.string_types):
        # ... from disk
        video_path = imgs_or_video_path
        frames = [i for i in range(1, stride * k + 1, stride)]
        with FFmpegVideoReader(video_path, frames=frames) as vr:
            imgs_out = [img for img in vr]
    else:
        # ... from tensor
        imgs = imgs_or_video_path
        imgs_out = imgs[:(k * stride):stride]

    # Duplicate last frame if necessary
    if k > len(imgs_out):
        num_repeats = k - len(imgs_out)
        imgs_out = np.asarray(imgs_out)
        imgs_out = np.concatenate((
            imgs_out, np.repeat(imgs_out[-1][np.newaxis], num_repeats, axis=0)
        ))

    # Resize frames, if necessary
    if size is not None:
        imgs_out = [etai.resize(img, *size) for img in imgs_out]

    return np.array(imgs_out)


def uniformly_sample_frames(imgs_or_video_path, k, size=None):
    '''Uniformly samples k frames from the video, always including the first
    and last frames.

    If k is larger than the number of frames in the video, duplicate frames
    will be included as necessary so that k frames are always returned.

    Args:
        imgs_or_video_path: can be either the path to the input video or an
            array of frames of size [num_frames, height, width, num_channels]
        k: the number of frames to extract
        size: an optional (width, height) to resize the sampled frames. By
            default, the native dimensions of the frames are used

    Returns:
        a numpy array of size [k, height, width, num_channels]
    '''
    is_video = isinstance(imgs_or_video_path, six.string_types)
    if is_video:
        video_path = imgs_or_video_path
    else:
        imgs = imgs_or_video_path

    # Compute 1-based frames
    num_frames = get_frame_count(video_path) if is_video else len(imgs)
    frames = [int(round(i)) for i in np.linspace(1, min(num_frames, k), k)]

    # Read frames ...
    if is_video:
        # ... from disk
        with FFmpegVideoReader(video_path, frames=frames) as vr:
            imgs_out = [img for img in vr]
    else:
        # ... from tensor
        imgs_out = [imgs[f - 1] for f in frames]

    # Resize frames, if necessary
    if size is not None:
        imgs_out = [etai.resize(img, *size) for img in imgs_out]

    return np.array(imgs_out)


def sliding_window_sample_frames(imgs_or_video_path, k, stride, size=None):
    '''Samples clips from the video using a sliding window of the given
    length and stride.

    If k is larger than the number of frames in the video, duplicate frames
    will be included as necessary so that one window of size k can be returned.

    Args:
        imgs_or_video_path: can be either the path to the input video or an
            array of frames of size [num_frames, height, width, num_channels]
        k: the size of each window
        stride: the stride for sliding window
        size: an optional (width, height) to resize the sampled frames. By
            default, the native dimensions of the frames are used

    Returns:
        a numpy array of size [XXXX, k, height, width, num_channels]
    '''
    is_video = isinstance(imgs_or_video_path, six.string_types)
    if is_video:
        video_path = imgs_or_video_path
    else:
        imgs = imgs_or_video_path

    # Determine clip indices
    num_frames = get_frame_count(video_path) if is_video else len(imgs)
    if k <= num_frames:
        delta = np.arange(1, k + 1)
        offsets = np.array(list(range(0, num_frames + 1 - k, stride)))
        clip_inds = offsets[:, np.newaxis] + delta[np.newaxis, :]
    else:
        # Duplicate last frame as necessary to fill one window of size k
        clip_inds = np.concatenate((
            np.arange(1, num_frames + 1),
            [num_frames] * (k - num_frames)))[np.newaxis]

    # Read frames ...
    imgs_dict = {}
    frames = list(np.unique(clip_inds))
    if is_video:
        # ... from disk
        with FFmpegVideoReader(video_path, frames=frames) as vr:
            for img in vr:
                imgs_dict[vr.frame_number] = img
    else:
        # ... from tensor
        for fn in frames:
            imgs_dict[fn] = imgs[fn - 1]

    # Resize frames, if necessary
    if size is not None:
        imgs_dict = {
            fn: etai.resize(img, *size) for fn, img in iteritems(imgs_dict)
        }

    # Generate clips tensor
    clips = []
    for inds in clip_inds:
        clips.append(np.array([imgs_dict[k] for k in inds]))

    return np.array(clips)


def extract_keyframes(video_path, output_patt=None):
    '''Extracts the keyframes from the video.

    Keyframes are a set of video frames that mark the start of a transition,
    and are faster to extract than an arbitrary frame.

    Args:
        video_path: the path to a video
        output_patt: an optional output pattern like "/path/to/frames-%d.png"
            specifying where to write the sampled frames. If omitted, the
            frames are instead returned in an in-memory list

    Returns:
        a list of the keyframes if output_patt is None, and None otherwise
    '''
    if output_patt:
        # Write frames to disk via VideoProcessor
        p = VideoProcessor(
            video_path, keyframes_only=True, out_images_path=output_patt)
        with p:
            for img in p:
                p.write(img)
        return

    # Load frames into memory via FFmpegVideoReader
    with FFmpegVideoReader(video_path, keyframes_only=True) as r:
        return [img for img in r]


def split_video(
        video_path, output_patt, num_clips=None, clip_duration=None,
        clip_size_bytes=None):
    '''Splits the video into (roughly) equal-sized clips of the specified size.

    Exactly one keyword argument should be provided.

    This implementation uses an `ffmpeg` command of the following form:

    ```
    ffmpeg \
        -i input.mp4 \
        -c copy -segment_time SS.XXX -f segment -reset_timestamps 1 \
        output-%03d.mp4
    ```

    Args:
        video_path: the path to a video
        output_patt: an output pattern like "/path/to/clips-%03d.mp4"
            specifying where to write the output clips
        num_clips: the number of (roughly) equal size clips to break the
            video into
        clip_duration: the (approximate) duration, in seconds, of each clip to
            generate. The last clip may be shorter
        clip_size_bytes: the (approximate) size, in bytes, of each clip to
            generate. The last clip may be smaller
    '''
    #
    # Determine segment time
    #

    metadata = VideoMetadata.build_for(video_path)
    if clip_size_bytes:
        num_clips = metadata.size_bytes / clip_size_bytes

    if num_clips:
        # Round up to nearest second to ensure that an additional small clip
        # is not created at the end
        segment_time = np.ceil(metadata.duration / num_clips)
    elif clip_duration:
        segment_time = clip_duration
    else:
        raise ValueError("One keyword argument must be provided")

    #
    # Perform clipping
    #

    in_opts = []
    out_opts = [
        "-c:v", "copy",
        "-segment_time", "%.3f" % segment_time,
        "-f", "segment",
        "-reset_timestamps", "1",
    ]
    ffmpeg = FFmpeg(in_opts=in_opts, out_opts=out_opts)
    ffmpeg.run(video_path, output_patt)


class VideoProcessor(object):
    '''Class for reading a video and writing a new video frame-by-frame.

    The typical usage is:
    ```
    with VideoProcessor(...) as p:
        for img in p:
            new_img = ... # process img
            p.write(new_img)
    ```
    '''

    def __init__(
            self,
            inpath,
            frames=None,
            keyframes_only=False,
            in_use_ffmpeg=True,
            out_use_ffmpeg=True,
            out_images_path=None,
            out_video_path=None,
            out_clips_path=None,
            out_fps=None,
            out_size=None,
            out_opts=None):
        '''Creates a VideoProcessor instance.

        Args:
            inpath: path to the input video. Passed directly to a VideoReader
            frames: an optional range(s) of frames to process. This argument
                is passed directly to VideoReader
            keyframes_only: whether to only extract keyframes when reading the
                video. Can only be set to True when `in_use_ffmpeg=True`. When
                this is True, `frames` is interpreted as keyframe numbers
            in_use_ffmpeg: whether to use FFmpegVideoReader to read input
                videos rather than OpenCVVideoReader
            out_use_ffmpeg: whether to use FFmpegVideoWriter to write output
                videos rather than OpenCVVideoWriter
            out_images_path: a path like "/path/to/frames/%05d.png" with one
                placeholder that specifies where to save frames as individual
                images when the write() method is called. When out_images_path
                is None or "", no images are written
            out_video_path: a path like "/path/to/video.mp4" that specifies
                where to save a single output video that contains all of the
                frames passed to the write() method concatenated together,
                regardless of any potential frame range gaps. When
                out_video_path is None or "", no video is written
            out_clips_path: a path like "/path/to/video/%05d-%05d.mp4" with two
                placeholders that specifies where to save output video clips
                for each frame range when the write() method is called. When
                out_clips_path is None or "", no videos are written
            out_fps: a frame rate for the output video, if any. If the input
                source is a video and fps is None, the same frame rate is used
            out_size: the frame size for the output video, if any. If out_size
                is None, the input frame size is assumed
            out_opts: a list of output video options for FFmpeg. Passed
                directly to FFmpegVideoWriter. Only applicable when
                out_use_ffmpeg = True

        Raises:
            VideoProcessorError: if insufficient options are supplied to
                construct a VideoWriter
        '''
        if in_use_ffmpeg:
            self._reader = FFmpegVideoReader(
                inpath, frames=frames, keyframes_only=keyframes_only)
        elif keyframes_only:
            raise VideoProcessorError(
                "Must have `in_use_ffmpeg=True` when `keyframes_only=True`")
        else:
            self._reader = OpenCVVideoReader(inpath, frames=frames)
        self._video_clip_writer = None
        self._video_writer = None
        self._write_images = bool(out_images_path)
        self._write_video = bool(out_video_path)
        self._write_clips = bool(out_clips_path)

        self.inpath = inpath
        self.frames = frames
        self.in_use_ffmpeg = in_use_ffmpeg
        self.out_use_ffmpeg = out_use_ffmpeg
        self.out_images_path = out_images_path
        self.out_video_path = out_video_path
        self.out_clips_path = out_clips_path
        if out_fps is not None and out_fps > 0:
            self.out_fps = out_fps
        elif self._reader.frame_rate > 0:
            self.out_fps = self._reader.frame_rate
        else:
            raise VideoProcessorError(
                "The inferred frame rate '%s' cannot be used. You must " +
                "manually specify a frame rate" % str(self._reader.frame_rate))
        self.out_size = out_size if out_size else self._reader.frame_size
        self.out_opts = out_opts

        if self._write_video:
            self._video_writer = self._new_video_writer(
                self.out_video_path)

    def __enter__(self):
        return self

    def __exit__(self, *args):
        self.close()

    def __iter__(self):
        return self

    def __next__(self):
        return self.process()

    @property
    def input_frame_size(self):
        '''The (width, height) of each input frame.'''
        return self._reader.frame_size

    @property
    def output_frame_size(self):
        '''The (width, height) of each output frame.'''
        return self.out_size

    @property
    def input_frame_rate(self):
        '''The input frame rate.'''
        return self._reader.frame_rate

    @property
    def output_frame_rate(self):
        '''The output frame rate.'''
        return self.out_fps

    @property
    def frame_number(self):
        '''The current frame number, or -1 if no frames have been read.'''
        return self._reader.frame_number

    @property
    def frame_range(self):
        '''The (first, last) frames for the current range, or (-1, -1) if no
        frames have been read.
        '''
        return self._reader.frame_range

    @property
    def is_new_frame_range(self):
        '''Whether the current frame is the first in a new range.'''
        return self._reader.is_new_frame_range

    @property
    def total_frame_count(self):
        '''The total number of frames in the video.'''
        return self._reader.total_frame_count

    def process(self):
        '''Returns the next frame.

        Returns:
            img: the frame as a numpy array
        '''
        img = self._reader.read()
        if self._write_clips and self._reader.is_new_frame_range:
            self._reset_video_clip_writer()
        return img

    def write(self, img):
        '''Appends the image to the output VideoWriter(s).

        Args:
            img: an numpy array containing the image
        '''
        if self._write_images:
            etai.write(img, self.out_images_path % self._reader.frame_number)
        if self._write_video:
            self._video_writer.write(img)
        if self._write_clips:
            self._video_clip_writer.write(img)

    def close(self):
        '''Closes the video processor.'''
        self._reader.close()
        if self._video_writer is not None:
            self._video_writer.close()
        if self._video_clip_writer is not None:
            self._video_clip_writer.close()

    def _reset_video_clip_writer(self):
        if self._video_clip_writer is not None:
            self._video_clip_writer.close()

        outpath = self.out_clips_path % self._reader.frame_range
        self._video_clip_writer = self._new_video_writer(outpath)

    def _new_video_writer(self, outpath):
        if self.out_use_ffmpeg:
            return FFmpegVideoWriter(
                outpath, self.out_fps, self.out_size, out_opts=self.out_opts)

        return OpenCVVideoWriter(
            outpath, self.out_fps, self.out_size)


class VideoProcessorError(Exception):
    '''Exception raised when a problem with a VideoProcessor is encountered.'''
    pass


class VideoReader(object):
    '''Base class for reading videos.

    This class declares the following conventions:

        (a) `VideoReader`s implement the context manager interface. This means
            that models can optionally use context to perform any necessary
            setup and teardown, and so any code that uses a `VideoReader`
            should use the `with` syntax

        (b) `VideoReader`s support a `reset()` method that allows them to be
            reset back to their first frame, on demand
    '''

    def __init__(self, inpath, frames):
        '''Initializes a VideoReader base instance.

        Args:
            inpath: the input video path
            frames: one of the following quantities specifying a collection of
                frames to process:
                - None (all frames)
                - "*" (all frames)
                - a string like "1-3,6,8-10"
                - an `eta.core.frames.FrameRange` instance
                - an `eta.core.frames.FrameRanges` instance
                - an iterable, e.g., [1, 2, 3, 6, 8, 9, 10]. The frames do not
                    need to be in sorted order
        '''
        self.inpath = inpath

        # Parse frames
        if frames is None or frames == "*":
            frames = "1-%d" % self.total_frame_count
        self._ranges = etaf.parse_frame_ranges(frames)
        self.frames = self._ranges.to_human_str()

    def __enter__(self):
        return self

    def __exit__(self, *args):
        self.close()

    def __iter__(self):
        return self

    def __next__(self):
        return self.read()

    def close(self):
        '''Closes the VideoReader.

        Subclasses can override this method if necessary.
        '''
        pass

    def reset(self):
        '''Resets the VideoReader so that the next call to `read()` will return
        the first frame.
        '''
        raise NotImplementedError("subclass must implement reset()")

    def _reset(self):
        '''Base VideoReader implementation of `reset()`. Subclasses must call
        this method internally within `reset()`.
        '''
        self._ranges.reset()

    @property
    def frame_number(self):
        '''The current frame number, or -1 if no frames have been read.'''
        return self._ranges.frame

    @property
    def frame_range(self):
        '''The (first, last) frames for the current range, or (-1, -1) if no
        frames have been read.
        '''
        return self._ranges.frame_range

    @property
    def is_new_frame_range(self):
        '''Whether the current frame is the first in a new range.'''
        return self._ranges.is_new_frame_range

    @property
    def encoding_str(self):
        '''The video encoding string.'''
        raise NotImplementedError("subclass must implement encoding_str")

    @property
    def frame_size(self):
        '''The (width, height) of each frame.'''
        raise NotImplementedError("subclass must implement frame_size")

    @property
    def frame_rate(self):
        '''The frame rate.'''
        raise NotImplementedError("subclass must implement frame_rate")

    @property
    def total_frame_count(self):
        '''The total number of frames in the video.'''
        raise NotImplementedError("subclass must implement total_frame_count")

    def read(self):
        '''Reads the next frame.

        Returns:
            img: the next frame
        '''
        raise NotImplementedError("subclass must implement read()")


class VideoReaderError(Exception):
    '''Exception raised when a problem with a VideoReader is encountered.'''
    pass


class FFmpegVideoReader(VideoReader):
    '''Class for reading video using ffmpeg.

    The input video can be a standalone video file like "/path/to/video.mp4"
    or a directory of frames like "/path/to/frames/%05d.png". This path is
    passed directly to ffmpeg.

    A frames string like "1-5,10-15" can optionally be passed to only read
    certain frame ranges.

    This class uses 1-based indexing for all frame operations.
    '''

    def __init__(self, inpath, frames=None, keyframes_only=False):
        '''Creates an FFmpegVideoReader instance.

        Args:
            inpath: path to the input video, which can be a standalone video
                file like "/path/to/video.mp4" or a directory of frames like
                "/path/to/frames/%05d.png". This path is passed directly to
                ffmpeg
            frames: one of the following optional quantities specifying a
                collection of frames to process:
                - None (all frames - the default)
                - "*" (all frames)
                - a string like "1-3,6,8-10"
                - an `eta.core.frames.FrameRange` instance
                - an `eta.core.frames.FrameRanges` instance
                - an iterable, e.g., [1, 2, 3, 6, 8, 9, 10]. The frames do not
                    need to be in sorted order
            keyframes_only: whether to only read keyframes. By default, this
                is False. When this is True, `frames` is interpreted as
                keyframe numbers
        '''
        # Parse args
        if keyframes_only:
            in_opts = ["-skip_frame", "nokey", "-vsync", "0"]
        else:
            in_opts = None

        self._stream_info = VideoStreamInfo.build_for(inpath)
        self._ffmpeg = FFmpeg(
            in_opts=in_opts,
            out_opts=[
                "-vsync", "0",              # never omit frames
                "-f", 'image2pipe',         # pipe frames to stdout
                "-vcodec", "rawvideo",      # output will be raw video
                "-pix_fmt", "rgb24",        # pixel format
            ],
        )
        self._raw_frame = None

        self._open_stream(inpath)
        super(FFmpegVideoReader, self).__init__(inpath, frames)

    def close(self):
        '''Closes the FFmpegVideoReader.'''
        self._ffmpeg.close()

    def reset(self):
        '''Resets the FFmpegVideoReader.'''
        self.close()
        self._reset()
        self._open_stream(self.inpath)

    @property
    def encoding_str(self):
        '''The video encoding string.'''
        return self._stream_info.encoding_str

    @property
    def frame_size(self):
        '''The (width, height) of each frame.'''
        return self._stream_info.frame_size

    @property
    def frame_rate(self):
        '''The frame rate.'''
        return self._stream_info.frame_rate

    @property
    def total_frame_count(self):
        '''The total number of frames in the video, or 0 if it could not be
        determined.
        '''
        return self._stream_info.total_frame_count

    def read(self):
        '''Reads the next frame.

        If any problem is encountered while reading the frame, a warning is
        logged and a StopIteration is raised. This means that FFmpegVideoReader
        will gracefully fail when malformed videos are encountered.

        Returns:
            img: the next frame

        Raises:
            StopIteration: if there are no more frames to process or the next
                frame could not be read or parsed for any reason
        '''
        for _ in range(max(0, self.frame_number), next(self._ranges)):
            if not self._grab():
                logger.warning(
                    "Failed to grab frame %d. Raising StopIteration now",
                    self.frame_number)
                raise StopIteration
        return self._retrieve()

    def _grab(self):
        try:
            width, height = self.frame_size
            self._raw_frame = self._ffmpeg.read(width * height * 3)
            return True
        except Exception as e:
            logger.warning(e, exc_info=True)
            self._raw_frame = None
            return False

    def _retrieve(self):
        # Stop when ffmpeg returns empty bits. This can happen when the end of
        # the video is reached
        if not self._raw_frame:
            logger.warning(
                "Found empty frame %d. Raising StopIteration now",
                self.frame_number)
            raise StopIteration

        width, height = self.frame_size
        try:
            vec = np.fromstring(self._raw_frame, dtype="uint8")
            return vec.reshape((height, width, 3))
        except ValueError as e:
            # Possible alternative: return all zeros matrix instead
            # return np.zeros((height, width, 3), dtype="uint8")
            logger.warning(e, exc_info=True)
            logger.warning(
                "Unable to parse frame %d; Raising StopIteration now",
                self.frame_number)
            raise StopIteration

    def _open_stream(self, inpath):
        self._ffmpeg.run(inpath, "-")
        self._raw_frame = None


class SampledFramesVideoReader(VideoReader):
    '''Class for reading video stored as sampled frames on disk.

    This class uses 1-based indexing for all frame operations.
    '''

    def __init__(self, frames_dir, frames=None):
        '''Creates a SampledFramesVideoReader instance.

        Args:
            frames_dir: the path to a directory of frames, which must be
                parseable by `eta.core.utils.parse_dir_pattern()`
            frames: one of the following optional quantities specifying a
                collection of frames to process:
                - None (all frames - the default)
                - "*" (all frames)
                - a string like "1-3,6,8-10"
                - an `eta.core.frames.FrameRange` instance
                - an `eta.core.frames.FrameRanges` instance
                - an iterable, e.g., [1, 2, 3, 6, 8, 9, 10]. The frames do not
                    need to be in sorted order
        '''
        self._frames_dir = None
        self._frames_patt = None
        self._frame_size = None
        self._total_frame_count = None

        all_frames = self._init_for_frames_dir(frames_dir)
        if frames is None or frames == "*":
            frames = all_frames

        super(SampledFramesVideoReader, self).__init__(frames_dir, frames)

    def reset(self):
        '''Resets the SampledFramesVideoReader.'''
        self.close()
        self._reset()

    @property
    def encoding_str(self):
        '''The video encoding string.'''
        return None

    @property
    def frame_size(self):
        '''The (width, height) of each frame.'''
        return self._frame_size

    @property
    def frame_rate(self):
        '''The frame rate.'''
        return None

    @property
    def total_frame_count(self):
        '''The total number of frames in the video, or 0 if it could not be
        determined.
        '''
        return self._total_frame_count

    def read(self):
        '''Reads the next frame.

        Returns:
            img: the next frame

        Raises:
            StopIteration: if there are no more frames to process or the next
                frame could not be read or parsed for any reason
        '''
        frame_number = next(self._ranges)
        try:
            return etai.read(self._frames_patt % frame_number)
        except:
            logger.warning(
                "Failed to grab frame %d. Raising StopIteration now",
                frame_number)
            raise StopIteration

    def _init_for_frames_dir(self, frames_dir):
        frames_patt, all_frames = etau.parse_dir_pattern(frames_dir)
        if not all_frames:
            raise ValueError("Found no frames in '%s'" % frames_dir)

        img = etai.read(frames_patt % all_frames[0])

        self._frames_dir = frames_dir
        self._frames_patt = frames_patt
        self._frame_size = etai.to_frame_size(img=img)
        self._total_frame_count = all_frames[-1]

        return all_frames


class OpenCVVideoReader(VideoReader):
    '''Class for reading video using OpenCV.

    The input video can be a standalone video file like "/path/to/video.mp4"
    or a directory of frames like "/path/to/frames/%05d.png". This path is
    passed directly to cv2.VideoCapture. So, for example, if you specify a
    directory of frames, the frame numbering must start from 0-3.

    A frames string like "1-5,10-15" can optionally be passed to only read
    certain frame ranges.

    This class uses 1-based indexing for all frame operations.
    '''

    def __init__(self, inpath, frames=None):
        '''Creates an OpenCVVideoReader instance.

        Args:
            inpath: path to the input video, which can be a standalone video
                file like "/path/to/video.mp4" or a directory of frames like
                "/path/to/frames/%05d.png". This path is passed directly to
                cv2.VideoCapture
            frames: one of the following optional quantities specifying a
                collection of frames to process:
                - None (all frames - the default)
                - "*" (all frames)
                - a string like "1-3,6,8-10"
                - an `eta.core.frames.FrameRange` instance
                - an `eta.core.frames.FrameRanges` instance
                - an iterable, e.g., [1, 2, 3, 6, 8, 9, 10]. The frames do not
                    need to be in sorted order

        Raises:
            OpenCVVideoReaderError: if the input video could not be opened
        '''
        self._cap = None

        self._open_stream(inpath)
        super(OpenCVVideoReader, self).__init__(inpath, frames)

    def close(self):
        '''Closes the OpenCVVideoReader.'''
        if self._cap is not None:
            self._cap.release()
            self._cap = None

    def reset(self):
        '''Resets the OpenCVVideoReader.'''
        self.close()
        self._reset()
        self._open_stream(self.inpath)

    @property
    def encoding_str(self):
        '''Return the video encoding string.'''
        try:
            # OpenCV 3
            code = int(self._cap.get(cv2.CAP_PROP_FOURCC))
        except AttributeError:
            # OpenCV 2
            code = int(self._cap.get(cv2.cv.CV_CAP_PROP_FOURCC))
        return FOURCC.int_to_str(code)

    @property
    def frame_size(self):
        '''The (width, height) of each frame.'''
        try:
            # OpenCV 3
            return (
                int(self._cap.get(cv2.CAP_PROP_FRAME_WIDTH)),
                int(self._cap.get(cv2.CAP_PROP_FRAME_HEIGHT)),
            )
        except AttributeError:
            # OpenCV 2
            return (
                int(self._cap.get(cv2.cv.CV_CAP_PROP_FRAME_WIDTH)),
                int(self._cap.get(cv2.cv.CV_CAP_PROP_FRAME_HEIGHT)),
            )

    @property
    def frame_rate(self):
        '''The frame rate.'''
        try:
            # OpenCV 3
            return float(self._cap.get(cv2.CAP_PROP_FPS))
        except AttributeError:
            # OpenCV 2
            return float(self._cap.get(cv2.cv.CV_CAP_PROP_FPS))

    @property
    def total_frame_count(self):
        '''The total number of frames in the video.'''
        try:
            # OpenCV 3
            return int(self._cap.get(cv2.CAP_PROP_FRAME_COUNT))
        except AttributeError:
            # OpenCV 2
            return int(self._cap.get(cv2.cv.CV_CAP_PROP_FRAME_COUNT))

    def read(self):
        '''Reads the next frame.

        If any problem is encountered while reading the frame, a warning is
        logged and a StopIteration is raised. This means that OpenCVVideoReader
        will gracefully fail when malformed videos are encountered.

        Returns:
            img: the next frame

        Raises:
            StopIteration: if there are no more frames to process or the next
                frame could not be read or parsed for any reason
        '''
        for _ in range(max(0, self.frame_number), next(self._ranges)):
            if not self._grab():
                logger.warning(
                    "Failed to grab frame %d. Raising StopIteration now",
                    self.frame_number)
                raise StopIteration
        return self._retrieve()

    def _grab(self):
        try:
            return self._cap.grab()
        except Exception as e:
            logger.warning(e, exc_info=True)
            return False

    def _retrieve(self):
        try:
            img_bgr = self._cap.retrieve()[1]
            return etai.bgr_to_rgb(img_bgr)
        except Exception as e:
            logger.warning(e, exc_info=True)
            logger.warning(
                "Unable to parse frame %d; Raising StopIteration now",
                self.frame_number)
            raise StopIteration

    def _open_stream(self, inpath):
        self._cap = cv2.VideoCapture(inpath)
        if not self._cap.isOpened():
            raise OpenCVVideoReaderError("Unable to open '%s'" % inpath)


class OpenCVVideoReaderError(VideoReaderError):
    '''Error raised when a problem with an OpenCVVideoReader is encountered.'''
    pass


class VideoWriter(object):
    '''Base class for writing videos.

    This class declares the following conventions:

        (a) `VideoWriter`s implement the context manager interface. This means
            that subclasses can optionally use context to perform any necessary
            setup and teardown, and so any code that uses a `VideoWriter`
            should use the `with` syntax
    '''

    def __enter__(self):
        return self

    def __exit__(self, *args):
        self.close()

    def write(self, img):
        '''Appends the image to the output video.

        Args:
            img: a numpy array
        '''
        raise NotImplementedError("subclass must implement write()")

    def close(self):
        '''Closes the VideoWriter.'''
        pass


class VideoWriterError(Exception):
    '''Exception raised when a problem with a VideoWriter is encountered.'''
    pass


class FFmpegVideoWriter(VideoWriter):
    '''Class for writing videos using ffmpeg.'''

    def __init__(self, outpath, fps, size, out_opts=None):
        '''Creates an FFmpegVideoWriter instance.

        Args:
            outpath: the output video path. Existing files are overwritten,
                and the directory is created if necessary
            fps: the frame rate
            size: the (width, height) of each frame
            out_opts: an optional list of output options for FFmpeg
        '''
        self.outpath = outpath
        self.fps = fps
        self.size = size

        self._ffmpeg = FFmpeg(
            in_opts=[
                "-f", "rawvideo",           # input will be raw video
                "-vcodec", "rawvideo",      # input will be raw video
                "-s", "%dx%d" % self.size,  # frame size
                "-pix_fmt", "rgb24",        # pixel format
                "-r", str(self.fps),        # frame rate
            ],
            out_opts=out_opts,
        )
        self._ffmpeg.run("-", self.outpath)

    def write(self, img):
        '''Appends the image to the output video.

        Args:
            img: a numpy array
        '''
        self._ffmpeg.stream(img.tostring())

    def close(self):
        '''Closes the FFmpegVideoWriter.'''
        self._ffmpeg.close()


class OpenCVVideoWriter(VideoWriter):
    '''Class for writing videos using cv2.VideoWriter.

    Uses the default encoding scheme for the extension of the output path.
    '''

    def __init__(self, outpath, fps, size):
        '''Creates an OpenCVVideoWriter instance.

        Args:
            outpath: the output video path. Existing files are overwritten,
                and the directory is created if necessary
            fps: the frame rate
            size: the (width, height) of each frame

        Raises:
            OpenCVVideoWriterError: if the writer failed to open
        '''
        self.outpath = outpath
        self.fps = fps
        self.size = size
        self._writer = cv2.VideoWriter()

        etau.ensure_path(self.outpath)
        self._writer.open(self.outpath, -1, self.fps, self.size, True)
        if not self._writer.isOpened():
            raise OpenCVVideoWriterError("Unable to open '%s'" % self.outpath)

    def write(self, img):
        '''Appends the image to the output video.

        Args:
            img: a numpy array
        '''
        self._writer.write(etai.rgb_to_bgr(img))

    def close(self):
        '''Closes the video writer.'''
        # self._writer.release()  # warns to use a separate thread
        threading.Thread(target=self._writer.release, args=()).start()


class OpenCVVideoWriterError(VideoWriterError):
    '''Exception raised when a problem with an OpenCVVideoWriter is
    encountered.
    '''
    pass


class FFprobe(object):
    '''Interface for the ffprobe binary.'''

    DEFAULT_GLOBAL_OPTS = ["-loglevel", "error"]

    def __init__(self, global_opts=None, opts=None):
        '''Creates an FFprobe instance.

        Args:
            global_opts: a list of global options for ffprobe. By default,
                self.DEFAULT_GLOBAL_OPTS is used
            opts: a list of options for ffprobe
        '''
        self._global_opts = global_opts or self.DEFAULT_GLOBAL_OPTS
        self._opts = opts or []

        self._args = None
        self._p = None

    @property
    def cmd(self):
        '''The last executed ffprobe command string, or None if run() has not
        yet been called.
        '''
        return " ".join(self._args) if self._args else None

    def run(self, inpath, decode=False):
        '''Run the ffprobe binary with the specified input path.

        Args:
            inpath: the input path

        Returns:
            out: the stdout from the ffprobe binary
            decode: whether to decode the output bytes into utf-8 strings. By
                default, the raw bytes are returned

        Raises:
            ExecutableNotFoundError: if the ffprobe binary cannot be found
            ExecutableRuntimeError: if the ffprobe binary raises an error
                during execution
        '''
        self._args = (
            ["ffprobe"] +
            self._global_opts +
            self._opts +
            ["-i", inpath]
        )

        try:
            self._p = Popen(
                self._args,
                stdout=PIPE,
                stderr=PIPE,
            )
        except EnvironmentError as e:
            if e.errno == errno.ENOENT:
                raise etau.ExecutableNotFoundError("ffprobe")

            raise

        out, err = self._p.communicate()
        if self._p.returncode != 0:
            raise etau.ExecutableRuntimeError(self.cmd, err)

        return out.decode("utf-8") if decode else out


class FFmpeg(object):
    '''Interface for the ffmpeg binary.

    Example usages:
        # Convert a video to sampled frames
        ffmpeg = = FFmpeg()
        ffmpeg.run("/path/to/video.mp4", "/path/to/frames/%05d.png")

        # Resize a video
        ffmpeg = FFmpeg(size=(512, -1))
        ffmpeg.run("/path/to/video.mp4", "/path/to/resized.mp4")

        # Change the frame rate of a video
        ffmpeg = FFmpeg(fps=10)
        ffmpeg.run("/path/to/video.mp4", "/path/to/resampled.mp4")
    '''

    DEFAULT_GLOBAL_OPTS = ["-loglevel", "error"]

    DEFAULT_IN_OPTS = ["-vsync", "0"]

    DEFAULT_VIDEO_OUT_OPTS = [
        "-c:v", "libx264", "-preset", "medium", "-crf", "23",
        "-pix_fmt", "yuv420p", "-vsync", "0", "-an"]

    DEFAULT_IMAGES_OUT_OPTS = ["-vsync", "0"]

    def __init__(
            self,
            fps=None,
            size=None,
            scale=None,
            global_opts=None,
            in_opts=None,
            out_opts=None):
        '''Creates an FFmpeg instance.

        Args:
            fps: an optional output frame rate. By default, the native frame
                rate of the input video is used
            size: an optional output (width, height) for each frame. At most
                one dimension can be -1, in which case the aspect ratio is
                preserved
            scale: an optional positive number by which to scale the input
                video (e.g., 0.5 or 2)
            global_opts: an optional list of global options for ffmpeg. By
                default, self.DEFAULT_GLOBAL_OPTS is used
            in_opts: an optional list of input options for ffmpeg, By default,
                self.DEFAULT_IN_OPTS is used
            out_opts: an optional list of output options for ffmpeg. By
                default, self.DEFAULT_VIDEO_OUT_OPTS is used when the output
                path is a video file and self.DEFAULT_IMAGES_OUT_OPTS is used
                when the output path is an image sequence
        '''
        self.is_input_streaming = False
        self.is_output_streaming = False

        self._filter_opts = self._gen_filter_opts(fps, size, scale)
        self._global_opts = global_opts or self.DEFAULT_GLOBAL_OPTS
        self._in_opts = in_opts
        self._out_opts = out_opts
        self._args = None
        self._p = None

    def __enter__(self):
        return self

    def __exit__(self, *args):
        self.close()

    @property
    def cmd(self):
        '''The last executed ffmpeg command string, or None if run() has not
        yet been called.
        '''
        return " ".join(self._args) if self._args else None

    def run(self, inpath, outpath):
        '''Run the ffmpeg binary with the specified input/outpath paths.

        Args:
            inpath: the input path. If inpath is "-", input streaming mode is
                activated and data can be passed via the stream() method
            outpath: the output path. Existing files are overwritten, and the
                directory is created if needed. If outpath is "-", output
                streaming mode is activated and data can be read via the
                read() method

        Raises:
            ExecutableNotFoundError: if the ffmpeg binary cannot be found
            ExecutableRuntimeError: if the ffmpeg binary raises an error during
                execution
        '''
        self.is_input_streaming = (inpath == "-")
        self.is_output_streaming = (outpath == "-")

        # Input options
        if self._in_opts is None:
            in_opts = self.DEFAULT_IN_OPTS
        else:
            in_opts = self._in_opts

        # Output options
        if self._out_opts is None:
            if is_supported_video_file(outpath):
                out_opts = self.DEFAULT_VIDEO_OUT_OPTS
            else:
                out_opts = self.DEFAULT_IMAGES_OUT_OPTS
        else:
            out_opts = self._out_opts

        # Add filters to output options, if necessary
        out_opts = list(out_opts)
        if self._filter_opts:
            merged = False
            for idx, o in enumerate(out_opts):
                if o.strip() == self._filter_opts[0]:
                    # Merge with existing filter(s)
                    out_opts[idx + 1] += "," + self._filter_opts[1]
                    merged = True
                    break

            if not merged:
                # Append filters
                out_opts += self._filter_opts

        # Construct ffmpeg command
        self._args = (
            ["ffmpeg"] +
            self._global_opts +
            in_opts + ["-i", inpath] +
            out_opts + [outpath]
        )

        if not self.is_output_streaming:
            etau.ensure_path(outpath)

        try:
            logger.debug("Executing '%s'", self.cmd)
            self._p = Popen(self._args, stdin=PIPE, stdout=PIPE, stderr=PIPE)
        except EnvironmentError as e:
            if e.errno == errno.ENOENT:
                raise etau.ExecutableNotFoundError("ffmpeg")

            raise

        # Run non-streaming jobs immediately
        if not (self.is_input_streaming or self.is_output_streaming):
            err = self._p.communicate()[1]
            if self._p.returncode != 0:
                raise etau.ExecutableRuntimeError(self.cmd, err)

    def stream(self, string):
        '''Writes the string to ffmpeg's stdin stream.

        Args:
            string: the string to write

        Raises:
            FFmpegStreamingError: if input streaming mode is not active
        '''
        if not self.is_input_streaming:
            raise FFmpegStreamingError("Not currently input streaming")
        self._p.stdin.write(string)

    def read(self, num_bytes):
        '''Reads the given number of bytes from ffmpeg's stdout stream.

        Args:
            num_bytes: the number of bytes to read

        Returns:
            the bytes

        Raises:
            FFmpegStreamingError: if output streaming mode is not active
        '''
        if not self.is_output_streaming:
            raise FFmpegStreamingError("Not currently output streaming")
        return self._p.stdout.read(num_bytes)

    def close(self):
        '''Closes a streaming ffmpeg program, if necessary.'''
        if self.is_input_streaming or self.is_output_streaming:
            self._p.stdin.close()
            self._p.stdout.close()
            self._p.wait()
        self._p = None
        self.is_input_streaming = False
        self.is_output_streaming = False

    @staticmethod
    def _gen_filter_opts(fps, size, scale):
        filters = []
        if fps is not None and fps > 0:
            filters.append("fps={0}".format(fps))
        if size:
            filters.append("scale={0}:{1}".format(*size))

            #
            # If the aspect ratio is changing, we must manually set SAR/DAR
            # https://stackoverflow.com/questions/34148780/ffmpeg-setsar-value-gets-overriden
            #
            if all(p > 0 for p in size):
                # Force square pixels
                filters.append("setsar=sar=1:1")

                # Force correct display aspect ratio when playing video
                filters.append("setdar=dar={0}/{1}".format(*size))

        elif scale:
            filters.append("scale=iw*{0}:ih*{0}".format(scale))
        return ["-vf", ",".join(filters)] if filters else []


class FFmpegStreamingError(Exception):
    '''Exception raised when an error occurs while operating an FFmpeg instance
    in streaming mode.
    '''
    pass


class FOURCC(object):
    '''Class reprsesenting a FOURCC code.'''

    def __init__(self, _i=None, _s=None):
        '''Creates a FOURCC instance.

        Don't call this directly! Instead, use `from_str ` or `from_int` to
        create a FOURCC instance.

        Args:
            _i: the integer representation of the FOURCC code
            _s: the string representation of the FOURCC code
        '''
        if _i:
            self.int = _i
            self.str = FOURCC.int_to_str(_i)
        elif _s:
            self.int = FOURCC.str_to_int(_s)
            self.str = _s

    @classmethod
    def from_str(cls, s):
        '''Construct a FOURCC instance from a string.

        Args:
            s: the string representation of the FOURCC code

        Returns:
            a FOURCC instance
        '''
        return cls(_s=s)

    @classmethod
    def from_int(cls, i):
        '''Construct a FOURCC instance from an integer.

        Args:
            i: the integer representation of the FOURCC code

        Returns:
            a FOURCC instance
        '''
        return cls(_i=i)

    @staticmethod
    def str_to_int(s):
        '''Returns the integer representation of the given FOURCC string.

        Args:
            s: the string representation of the FOURCC code

        Returns:
            the integer representation of the FOURCC code
        '''
        try:
            # OpenCV 3
            return cv2.VideoWriter_fourcc(*s)
        except AttributeError:
            # OpenCV 2
            return cv2.cv.FOURCC(*s)

    @staticmethod
    def int_to_str(i):
        '''Returns the string representation of the given FOURCC integer.

        Args:
            i: the integer representation of the FOURCC code

        Returns:
            the string representation of the FOURCC code
        '''
        return chr((i & 0x000000FF) >> 0) + \
               chr((i & 0x0000FF00) >> 8) + \
               chr((i & 0x00FF0000) >> 16) + \
               chr((i & 0xFF000000) >> 24)<|MERGE_RESOLUTION|>--- conflicted
+++ resolved
@@ -745,26 +745,6 @@
         fns = self.get_frame_numbers()
         return (fns[0], fns[-1]) if fns else (None, None)
 
-<<<<<<< HEAD
-    def merge_video_labels(self, video_labels, reindex_objs=False):
-        '''Merges the given VideoLabels into this labels.
-
-        Args:
-            video_labels: a VideoLabels instance
-            reindex_objs: whether to reindex objects in `self` before merging
-                so that all indices are different than indices in
-                `video_labels`
-        '''
-        if reindex_objs:
-            self._reindex_objs(video_labels, "index")
-            self._reindex_objs(video_labels, "index_in_frame")
-
-        self.attrs.add_container(video_labels.attrs)
-        for frame_number in video_labels:
-            self.add_frame(video_labels[frame_number], overwrite=False)
-
-=======
->>>>>>> b13443ad
     def add_video_attribute(self, video_attr):
         '''Adds the given video attribute to the video.
 
@@ -882,12 +862,19 @@
         for event in events:
             self.add_event(event)
 
-    def merge_video_labels(self, video_labels):
+    def merge_video_labels(self, video_labels, reindex_objs=False):
         '''Merges the given VideoLabels into this labels.
 
         Args:
             video_labels: a VideoLabels instance
-        '''
+            reindex_objs: whether to reindex objects in `self` before merging
+                so that all indices are different than indices in
+                `video_labels`
+        '''
+        if reindex_objs:
+            self._reindex_objs(video_labels, "index")
+            self._reindex_objs(video_labels, "index_in_frame")
+
         self.add_video_attributes(video_labels.attrs)
         self.add_events(video_labels.events)
         for frame_labels in video_labels.iter_frames():
