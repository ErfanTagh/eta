'''
Core tools and data structures for working with frames of videos.

Copyright 2017-2020, Voxel51, Inc.
voxel51.com

Brian Moore, brian@voxel51.com
Tyler Ganter, tyler@voxel51.com
'''
# pragma pylint: disable=redefined-builtin
# pragma pylint: disable=unused-wildcard-import
# pragma pylint: disable=wildcard-import
from __future__ import absolute_import
from __future__ import division
from __future__ import print_function
from __future__ import unicode_literals
from builtins import *
# pragma pylint: enable=redefined-builtin
# pragma pylint: enable=unused-wildcard-import
# pragma pylint: enable=wildcard-import

import eta.core.data as etad
import eta.core.events as etae
import eta.core.labels as etal
import eta.core.objects as etao
import eta.core.serial as etas


class FrameMaskIndex(etad.MaskIndex):
    '''An index of semantics for the values in a frame mask.'''
    pass


class FrameLabels(etal.Labels):
    '''Class encapsulating labels for a frame, i.e., an image or a video frame.

    FrameLabels are spatial concepts that describe a collection of information
    about a specific frame. FrameLabels can have frame-level attributes,
    object detections, event detections, and segmentation masks.

    Attributes:
        frame_number: (optional) the frame number
        mask: (optional) a segmentation mask for the frame
        mask_index: (optional) a FrameMaskIndex describing the semantics of the
            segmentation mask
        attrs: an AttributeContainer of attributes of the frame
        objects: a DetectedObjectContainer of objects in the frame
        events: a DetectedEventContainer of events in the frame
    '''

    def __init__(
            self, frame_number=None, mask=None, mask_index=None, attrs=None,
            objects=None, events=None):
        '''Creates a FrameLabels instance.

        Args:
            frame_number: (optional) a frame number for the labels
            mask: (optional) a segmentation mask for the frame
            mask_index: (optional) a FrameMaskIndex describing the semantics of
                the segmentation mask
            attrs: (optional) an AttributeContainer of attributes for the frame
            objects: (optional) a DetectedObjectContainer of objects for the
                frame
            events: (optional) a DetectedEventContainer of events for the frame
        '''
        self.frame_number = frame_number
        self.mask = mask
        self.mask_index = mask_index
        self.attrs = attrs or etad.AttributeContainer()
        self.objects = objects or etao.DetectedObjectContainer()
        self.events = events or etae.DetectedEventContainer()

    @property
    def is_empty(self):
        '''Whether the frame has no labels of any kind.'''
        return not (
            self.has_mask or self.has_attributes or self.has_objects
            or self.has_events)

    @property
    def has_frame_number(self):
        '''Whether the frame has a frame number.'''
        return self.frame_number is not None

    @property
    def has_mask(self):
        '''Whether this frame has a segmentation mask.'''
        return self.mask is not None

    @property
    def has_mask_index(self):
        '''Whether this frame has a segmentation mask index.'''
        return self.mask_index is not None

    @property
    def has_attributes(self):
        '''Whether the frame has at least one attribute.'''
        return bool(self.attrs)

    @property
    def has_objects(self):
        '''Whether the frame has at least one object.'''
        return bool(self.objects)

    @property
    def has_object_attributes(self):
        '''Whether the frame has at least one object with attributes.'''
        for obj in self.objects:
            if obj.has_attributes:
                return True

        return False

    @property
    def has_events(self):
        '''Whether the frame has at least one event.'''
        return bool(self.events)

    @property
    def has_event_attributes(self):
        '''Whether the frame has at least one event with attributes.'''
        for event in self.events:
            if event.has_attributes:
                return True

        return False

<<<<<<< HEAD
    @property
    def is_empty(self):
        '''Whether the frame has no labels of any kind.'''
        return not (self.has_attributes or self.has_objects or self.has_events)

    def iter_attrs(self, attr_type="*", attr_name="*", attr_value="*"):
        '''Iterate over a subset of attributes in the frame.

        Any search arg with value "*" will match any value, i.e. attr_type="*"
        will match CategoricalAttribute, BooleanAttribute, NumericAttribute,
        etc.

        Args:
            attr_type: the attr to match (such as `NumericAttribute`) or "*"
            attr_name: the attr name (str) to match or "*"
            attr_value: the attr value to match or "*"

        Returns:
            a generator that returns attributes in this frame
        '''
        iterator = self.attrs.iter_attrs(
            attr_type=attr_type,
            attr_name=attr_name,
            attr_value=attr_value
        )
        for attr in iterator:
            yield attr

    def iter_detected_objects(self, label="*"):
        '''Iterate over a subset of detected objects in the frame.

        Args:
            label: the label value to match or "*". "*" will match any value

        Returns:
            a generator that returns objects in this frame
        '''
        for obj in self.objects.iter_objects(label=label):
            yield obj

    def iter_detected_object_attrs(self, label="*", attr_type="*",
                                   attr_name="*", attr_value="*"):
        '''Iterate over a subset of detected object attributes in the frame.

        Any arg value of "*" will match any value.

        Args:
            label: the label value to match or "*"
            attr_type: the attr to match (such as `NumericAttribute`) or "*"
            attr_name: the attr name (str) to match or "*"
            attr_value: the attr value to match or "*"

        Returns:
            a generator that returns tuples:
                - DetectedObject
                - Attribute
            for all attributes in all detected objects in this frame
        '''
        iterator = self.objects.iter_object_attrs(
            label=label,
            attr_type=attr_type,
            attr_name=attr_name,
            attr_value=attr_value
        )
        for obj, attr in iterator:
            yield obj, attr

=======
>>>>>>> 61adec58
    def add_attribute(self, attr):
        '''Adds the frame-level attribute to the frame.

        Args:
            attr: an Attribute
        '''
        self.attrs.add(attr)

    def add_attributes(self, attrs):
        '''Adds the frame-level attributes to the frame.

        Args:
            attrs: an AttributeContainer
        '''
        self.attrs.add_container(attrs)

    def add_object(self, obj):
        '''Adds the object to the frame.

        Args:
            obj: a DetectedObject
        '''
        self.objects.add(obj)

    def add_objects(self, objs):
        '''Adds the objects to the frame.

        Args:
            objs: a DetectedObjectContainer
        '''
        self.objects.add_container(objs)

    def add_event(self, event):
        '''Adds the event to the frame.

        Args:
            event: a DetectedEvent
        '''
        self.events.add(event)

    def add_events(self, events):
        '''Adds the events to the frame.

        Args:
            events: a DetectedEventContainer
        '''
        self.events.add_container(events)

    def clear_attributes(self):
        '''Removes all frame-level attributes from the frame.'''
        self.attrs = etad.AttributeContainer()

    def clear_objects(self):
        '''Removes all objects from the frame.'''
        self.objects = etao.DetectedObjectContainer()

    def clear_events(self):
        '''Removes all events from the frame.'''
        self.events = etae.DetectedEventContainer()

    def clear(self):
        '''Removes all labels from the frame.'''
        self.clear_attributes()
        self.clear_objects()
        self.clear_events()

    def merge_labels(self, frame_labels, reindex=False):
        '''Merges the given FrameLabels into this labels.

        Args:
            frame_labels: a FrameLabels
            reindex: whether to offset the `index` fields of objects and events
                in `frame_labels` before merging so that all indices are
                unique. The default is False
        '''
        if reindex:
            self._reindex_objects(frame_labels)
            self._reindex_events(frame_labels)

        if frame_labels.has_mask:
            self.mask = frame_labels.mask
        if frame_labels.has_mask_index:
            self.mask_index = frame_labels.mask_index

        self.add_attributes(frame_labels.attrs)
        self.add_objects(frame_labels.objects)
        self.add_events(frame_labels.events)

    def filter_by_schema(self, schema):
        '''Filters the frame labels by the given schema.

        Args:
            schema: a FrameLabelsSchema
        '''
        self.attrs.filter_by_schema(schema.attrs)
        self.objects.filter_by_schema(schema.objects)
        self.events.filter_by_schema(schema.events)

    def remove_objects_without_attrs(self, labels=None):
        '''Removes objects from the frame that do not have attributes.

        Args:
            labels: an optional list of object `label` strings to which to
                restrict attention when filtering. By default, all objects are
                processed
        '''
        self.objects.remove_objects_without_attrs(labels=labels)
        self.events.remove_objects_without_attrs(labels=labels)

    def attributes(self):
        '''Returns the list of class attributes that will be serialized.

        Returns:
            a list of attribute names
        '''
        _attrs = []
        if self.has_frame_number:
            _attrs.append("frame_number")
        if self.has_mask:
            _attrs.append("mask")
        if self.has_mask_index:
            _attrs.append("mask_index")
        if self.attrs:
            _attrs.append("attrs")
        if self.objects:
            _attrs.append("objects")
        if self.events:
            _attrs.append("events")
        return _attrs

    @classmethod
    def from_dict(cls, d, **kwargs):
        '''Constructs a FrameLabels from a JSON dictionary.

        Args:
            d: a JSON dictionary
            **kwargs: keyword arguments that have already been parsed by a
            subclass

        Returns:
            a FrameLabels
        '''
        frame_number = d.get("frame_number", None)

        mask = d.get("mask", None)
        if mask is not None:
            mask = etas.deserialize_numpy_array(mask)

        mask_index = d.get("mask_index", None)
        if mask_index is not None:
            mask_index = FrameMaskIndex.from_dict(mask_index)

        attrs = d.get("attrs", None)
        if attrs is not None:
            attrs = etad.AttributeContainer.from_dict(attrs)

        objects = d.get("objects", None)
        if objects is not None:
            objects = etao.DetectedObjectContainer.from_dict(objects)

        events = d.get("events", None)
        if events is not None:
            events = etae.DetectedEventContainer.from_dict(events)

        return cls(
            frame_number=frame_number, mask=mask, mask_index=mask_index,
            attrs=attrs, objects=objects, events=events, **kwargs)

    def _reindex_objects(self, frame_labels):
        self_indices = self._get_object_indices(self)
        if not self_indices:
            return

        new_indices = self._get_object_indices(frame_labels)
        if not new_indices:
            return

        offset = max(self_indices) + 1 - min(new_indices)
        self._offset_object_indices(frame_labels, offset)

    @staticmethod
    def _get_object_indices(frame_labels):
        obj_indices = set()

        for obj in frame_labels.objects:
            if obj.index is not None:
                obj_indices.add(obj.index)

        for event in frame_labels.events:
            for obj in event.objects:
                if obj.index is not None:
                    obj_indices.add(obj.index)

        return obj_indices

    @staticmethod
    def _offset_object_indices(frame_labels, offset):
        for obj in frame_labels.objects:
            if obj.index is not None:
                obj.index += offset

        for event in frame_labels.events:
            for obj in event.objects:
                if obj.index is not None:
                    obj.index += offset

    def _reindex_events(self, frame_labels):
        self_indices = self._get_event_indices(self)
        if not self_indices:
            return

        new_indices = self._get_event_indices(frame_labels)
        if not new_indices:
            return

        offset = max(self_indices) + 1 - min(new_indices)
        self._offset_event_indices(frame_labels, offset)

    @staticmethod
    def _get_event_indices(frame_labels):
        event_indices = set()

        for event in frame_labels.events:
            if event.index is not None:
                event_indices.add(event.index)

        return event_indices

    @staticmethod
    def _offset_event_indices(frame_labels, offset):
        for event in frame_labels.events:
            if event.index is not None:
                event.index += offset


class FrameLabelsSchema(etal.LabelsSchema):
    '''Schema for FrameLabels.

    Attributes:
        attrs: an AttributeContainerSchema describing attributes of the
            frame(s)
        objects: an ObjectContainerSchema describing the objects in the
            frame(s)
        events: an EventContainerSchema describing the events in the frame(s)
    '''

    def __init__(self, attrs=None, objects=None, events=None):
        '''Creates a FrameLabelsSchema instance.

        Args:
            attrs: (optional) an AttributeContainerSchema describing the
                attributes of the frame(s)
            objects: (optional) an ObjectContainerSchema describing the objects
                in the frame(s)
            events: (optional) an EventContainerSchema describing the events
                in the frame(s)
        '''
        self.attrs = attrs or etad.AttributeContainerSchema()
        self.objects = objects or etao.ObjectContainerSchema()
        self.events = events or etae.EventContainerSchema()

    @property
    def is_empty(self):
        '''Whether this schema has no labels of any kind.'''
        return (
            self.attrs.is_empty and self.objects.is_empty
            and self.events.is_empty)

    def has_attribute(self, attr_name):
        '''Whether the schema has a frame-level attribute with the given name.

        Args:
            attr_name: the attribute name

        Returns:
            True/False
        '''
        return self.attrs.has_attribute(attr_name)

    def get_attribute_class(self, attr_name):
        '''Gets the `Attribute` class for the frame-level attribute with the
        given name.

        Args:
            attr_name: the attribute name

        Returns:
            the Attribute class
        '''
        return self.attrs.get_attribute_class(attr_name)

    def has_object_label(self, label):
        '''Whether the schema has an object with the given label.

        Args:
            label: the object label

        Returns:
            True/False
        '''
        return self.objects.has_object_label(label)

    def get_object_schema(self, label):
        '''Gets the `ObjectSchema` for the object with the given label.

        Args:
            label: the object label

        Returns:
            the ObjectSchema
        '''
        return self.objects.get_object_schema(label)

    def has_object_attribute(self, label, attr_name):
        '''Whether the schema has an object with the given label with a
        frame-level attribute with the given name.

        Args:
            label: the object label
            attr_name: a frame-level object attribute name

        Returns:
            True/False
        '''
        return self.objects.has_frame_attribute(label, attr_name)

    def get_object_attribute_schema(self, label, attr_name):
        '''Gets the AttributeSchema for the frame-level attribute of the given
        name for the object with the given label.

        Args:
            label: the object label
            attr_name: the name of the frame-level object attribute

        Returns:
            the AttributeSchema
        '''
        return self.objects.get_frame_attribute_schema(label, attr_name)

    def get_object_attribute_class(self, label, attr_name):
        '''Gets the Attribute class for the frame-level attribute of the given
        name for the object with the given label.

        Args:
            label: the object label
            attr_name: a frame-level object attribute name

        Returns:
            the Attribute class
        '''
        return self.objects.get_frame_attribute_class(label, attr_name)

    def has_event_label(self, label):
        '''Whether the schema has an event with the given label.

        Args:
            label: the event label

        Returns:
            True/False
        '''
        return self.events.has_event_label(label)

    def get_event_schema(self, label):
        '''Gets the EventSchema for the event with the given label.

        Args:
            label: the event label

        Returns:
            the EventSchema
        '''
        return self.events.get_event_schema(label)

    def has_event_attribute(self, label, attr_name):
        '''Whether the schema has an event with the given label with an
        event-level attribute with the given name.

        Args:
            label: an event label
            attr_name: an event-level attribute name

        Returns:
            True/False
        '''
        return self.events.has_event_attribute(label, attr_name)

    def get_event_attribute_schema(self, label, attr_name):
        '''Gets the AttributeSchema for the event-level attribute of the given
        name for the event with the given label.

        Args:
            label: the event label
            attr_name: the name of the event-level attribute

        Returns:
            the AttributeSchema
        '''
        return self.events.get_event_attribute_schema(label, attr_name)

    def get_event_attribute_class(self, label, attr_name):
        '''Gets the Attribute class for the event-level attribute of the given
        name for the event with the given label.

        Args:
            label: the event label
            attr_name: a frame-level object attribute name

        Returns:
            the Attribute class
        '''
        return self.events.get_event_attribute_class(label, attr_name)

    def add_attribute(self, attr):
        '''Adds the given frame-level attribute to the schema.

        Args:
            attr: an Attribute
        '''
        self.attrs.add_attribute(attr)

    def add_attributes(self, attrs):
        '''Adds the given frame-level attributes to the schema.

        Args:
            attrs: an AttributeContainer
        '''
        self.attrs.add_attributes(attrs)

    def add_object_label(self, label):
        '''Adds the given object label to the schema.

        Args:
            label: an object label
        '''
        self.objects.add_object_label(label)

    def add_object_attribute(self, label, attr):
        '''Adds the frame-level attribute for the object with the given label
        to the schema.

        Args:
            label: an object label
            attr: an Attribute
        '''
        self.objects.add_frame_attribute(label, attr)

    def add_object_attributes(self, label, attrs):
        '''Adds the frame-level attributes for the object with the given label
        to the schema.

        Args:
            label: an object label
            attrs: an AttributeContainer
        '''
        self.objects.add_frame_attributes(label, attrs)

    def add_object(self, obj):
        '''Adds the object to the schema.

        Args:
            obj: a DetectedObject
        '''
        self.objects.add_object(obj)

    def add_objects(self, objects):
        '''Adds the objects to the schema.

        Args:
            objects: a DetectedObjectContainer
        '''
        self.objects.add_objects(objects)

    def add_event_label(self, label):
        '''Adds the given event label to the schema.

        Args:
            label: an event label
        '''
        self.events.add_event_label(label)

    def add_event_attribute(self, label, attr):
        '''Adds the event-level attribute for the event with the given label to
        the schema.

        Args:
            label: an event label
            attr: an Attribute
        '''
        self.events.add_event_attribute(label, attr)

    def add_event_attributes(self, label, attrs):
        '''Adds the event-level attributes for the event with the given label
        to the schema.

        Args:
            label: an event label
            attrs: an AttributeContainer
        '''
        self.events.add_event_attributes(label, attrs)

    def add_event(self, event):
        '''Adds the event to the schema.

        Args:
            event: a DetectedEvent
        '''
        self.events.add_event(event)

    def add_events(self, events):
        '''Adds the events to the schema.

        Args:
            events: a DetectedEventContainer
        '''
        self.events.add_events(events)

    def add_labels(self, frame_labels):
        '''Adds the labels to the schema.

        Args:
            frame_labels: a FrameLabels
        '''
        self.add_attributes(frame_labels.attrs)
        self.add_objects(frame_labels.objects)
        self.add_events(frame_labels.events)

    def is_valid_attribute(self, attr):
        '''Whether the frame-level attribute is compliant with the schema.

        Args:
            attr: an Attribute

        Returns:
            True/False
        '''
        return self.attrs.is_valid_attribute(attr)

    def is_valid_attributes(self, attrs):
        '''Whether the frame-level attributes is compliant with the schema.

        Args:
            attrs: an AttributeContainer

        Returns:
            True/False
        '''
        return self.attrs.is_valid_attributes(attrs)

    def is_valid_object_label(self, label):
        '''Whether the object label is compliant with the schema.

        Args:
            label: an object label

        Returns:
            True/False
        '''
        return self.objects.is_valid_object_label(label)

    def is_valid_object_attribute(self, label, attr):
        '''Whether the frame-level attribute for the object with the given
        label is compliant with the schema.

        Args:
            label: an object label
            attr: a frame-level Attribute

        Returns:
            True/False
        '''
        return self.objects.is_valid_frame_attribute(label, attr)

    def is_valid_object_attributes(self, label, attrs):
        '''Whether the frame-level attributes for the object with the given
        label are compliant with the schema.

        Args:
            label: an object label
            attrs: an AttributeContainer

        Returns:
            True/False
        '''
        return self.objects.is_valid_frame_attributes(label, attrs)

    def is_valid_object(self, obj):
        '''Whether the given object is compliant with the schema.

        Args:
            obj: a DetectedObject

        Returns:
            True/False
        '''
        return self.objects.is_valid_object(obj)

    def is_valid_event_label(self, label):
        '''Whether the event label is compliant with the schema.

        Args:
            label: an event label

        Returns:
            True/False
        '''
        return self.events.is_valid_event_label(label)

    def is_valid_event_attribute(self, label, attr):
        '''Whether the event-level attribute for the event with the given label
        is compliant with the schema.

        Args:
            label: an event label
            attr: an Attribute

        Returns:
            True/False
        '''
        return self.events.is_valid_event_attribute(label, attr)

    def is_valid_event_attributes(self, label, attrs):
        '''Whether the event-level attributes for the event with the given
        label are compliant with the schema.

        Args:
            label: an event label
            attrs: an AttributeContainer

        Returns:
            True/False
        '''
        return self.events.is_valid_event_attributes(label, attrs)

    def is_valid_event(self, event):
        '''Whether the given event is compliant with the schema.

        Args:
            event: a DetectedEvent

        Returns:
            True/False
        '''
        return self.events.is_valid_event(event)

    def validate_attribute(self, attr):
        '''Validates that the frame-level attribute is compliant with the
        schema.

        Args:
            attr: an Attribute

        Raises:
            LabelsSchemaError: if the attribute violates the schema
        '''
        self.attrs.validate_attribute(attr)

    def validate_attributes(self, attrs):
        '''Validates that the frame-level attributes are compliant with the
        schema.

        Args:
            attrs: an AttributeContainer

        Raises:
            LabelsSchemaError: if the attributes violate the schema
        '''
        self.attrs.validate(attrs)

    def validate_object_label(self, label):
        '''Validates that the object label is compliant with the schema.

        Args:
            label: an object label

        Raises:
            LabelsSchemaError: if the object label violates the schema
        '''
        self.objects.validate_object_label(label)

    def validate_object_attribute(self, label, attr):
        '''Validates that the frame-level attribute for the object with the
        given label is compliant with the schema.

        Args:
            label: an object label
            attr: an Attribute

        Raises:
            LabelsSchemaError: if the attribute violates the schema
        '''
        self.objects.validate_frame_attribute(label, attr)

    def validate_object_attributes(self, label, attrs):
        '''Validates that the frame-level attributes for the object with the
        given label are compliant with the schema.

        Args:
            label: an object label
            attrs: an AttributeContainer

        Raises:
            LabelsSchemaError: if the attributes violate the schema
        '''
        self.objects.validate_frame_attributes(label, attrs)

    def validate_object(self, obj):
        '''Validates that the object is compliant with the schema.

        Args:
            obj: a DetectedObject

        Raises:
            LabelsSchemaError: if the object violates the schema
        '''
        self.objects.validate_object(obj)

    def validate_event_label(self, label):
        '''Validates that the event label is compliant with the schema.

        Args:
            label: an event label

        Raises:
            LabelsSchemaError: if the event label violates the schema
        '''
        self.events.validate_event_label(label)

    def validate_event_attribute(self, label, attr):
        '''Validates that the event-level attribute for the event with the
        given label is compliant with the schema.

        Args:
            label: an event label
            attr: an Attribute

        Raises:
            LabelsSchemaError: if the attribute violates the schema
        '''
        self.events.validate_event_attribute(label, attr)

    def validate_event_attributes(self, label, attrs):
        '''Validates that the event-level attributes for the event with the
        given label are compliant with the schema.

        Args:
            label: an event label
            attrs: an AttributeContainer

        Raises:
            LabelsSchemaError: if the attributes violate the schema
        '''
        self.events.validate_event_attributes(label, attrs)

    def validate_event(self, event):
        '''Validates that the event is compliant with the schema.

        Args:
            event: a DetectedEvent

        Raises:
            LabelsSchemaError: if the event violates the schema
        '''
        self.events.validate_event(event)

    def validate(self, frame_labels):
        '''Validates that the labels are compliant with the schema.

        Args:
            frame_labels: a FrameLabels

        Raises:
            LabelsSchemaError: if the labels violate the schema
        '''
        self.validate_attributes(frame_labels.attrs)

        for obj in frame_labels.objects:
            self.validate_object(obj)

        for event in frame_labels.events:
            self.validate_event(event)

    def validate_subset_of_schema(self, schema):
        '''Validates that this schema is a subset of the given schema.

        Args:
            schema: a FrameLabelsSchema

        Raises:
            LabelsSchemaError: if this schema is not a subset of the given
                schema
        '''
        self.validate_schema_type(schema)
        self.attrs.validate_subset_of_schema(schema.attrs)
        self.objects.validate_subset_of_schema(schema.objects)
        self.events.validate_subset_of_schema(schema.events)

    def merge_schema(self, schema):
        '''Merges the given FrameLabelsSchema into this schema.

        Args:
            schema: a FrameLabelsSchema
        '''
        self.attrs.merge_schema(schema.attrs)
        self.objects.merge_schema(schema.objects)
        self.events.merge_schema(schema.events)

    @classmethod
    def build_active_schema(cls, frame_labels):
        '''Builds a FrameLabelsSchema that describes the active schema of the
        given FrameLabels.

        Args:
            frame_labels: a FrameLabels instance

        Returns:
            a FrameLabelsSchema
        '''
        schema = cls()
        schema.add_labels(frame_labels)
        return schema

    def attributes(self):
        '''Returns the list of class attributes that will be serialized.

        Returns:
            a list of attribute names
        '''
        _attrs = []
        if self.attrs:
            _attrs.append("attrs")
        if self.objects:
            _attrs.append("objects")
        if self.events:
            _attrs.append("events")
        return _attrs

    @classmethod
    def from_dict(cls, d):
        '''Constructs a FrameLabelsSchema from a JSON dictionary.

        Args:
            d: a JSON dictionary

        Returns:
            a FrameLabelsSchema
        '''
        attrs = d.get("attrs", None)
        if attrs is not None:
            attrs = etad.AttributeContainerSchema.from_dict(attrs)

        objects = d.get("objects", None)
        if objects is not None:
            objects = etao.ObjectContainerSchema.from_dict(objects)

        events = d.get("events", None)
        if events is not None:
            events = etae.EventContainerSchema.from_dict(events)

        return cls(attrs=attrs, objects=objects, events=events)

    @classmethod
    def from_video_labels_schema(cls, video_labels_schema):
        '''Create FrameLabelsSchema from VideoLabelsSchema.
        Args:
            video_labels_schema: a VideoLabelsSchema instance

        Returns:
            an cls instance
        '''
        return cls(attrs=video_labels_schema.frames,
                   objects=video_labels_schema.objects)


class FrameLabelsSchemaError(etal.LabelsSchemaError):
    '''Error raised when an `FrameLabelsSchema` is violated.'''
    pass<|MERGE_RESOLUTION|>--- conflicted
+++ resolved
@@ -125,12 +125,6 @@
 
         return False
 
-<<<<<<< HEAD
-    @property
-    def is_empty(self):
-        '''Whether the frame has no labels of any kind.'''
-        return not (self.has_attributes or self.has_objects or self.has_events)
-
     def iter_attrs(self, attr_type="*", attr_name="*", attr_value="*"):
         '''Iterate over a subset of attributes in the frame.
 
@@ -193,8 +187,6 @@
         for obj, attr in iterator:
             yield obj, attr
 
-=======
->>>>>>> 61adec58
     def add_attribute(self, attr):
         '''Adds the frame-level attribute to the frame.
 
