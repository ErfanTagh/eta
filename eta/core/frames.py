'''
Core tools and data structures for working with frames of videos.

Copyright 2017-2020, Voxel51, Inc.
voxel51.com

Brian Moore, brian@voxel51.com
Tyler Ganter, tyler@voxel51.com
'''
# pragma pylint: disable=redefined-builtin
# pragma pylint: disable=unused-wildcard-import
# pragma pylint: disable=wildcard-import
from __future__ import absolute_import
from __future__ import division
from __future__ import print_function
from __future__ import unicode_literals
from builtins import *
# pragma pylint: enable=redefined-builtin
# pragma pylint: enable=unused-wildcard-import
# pragma pylint: enable=wildcard-import

import eta.core.data as etad
import eta.core.events as etae
import eta.core.labels as etal
import eta.core.objects as etao


class FrameLabels(etal.Labels):
    '''Class encapsulating labels for a frame, i.e., an image or a video frame.

    FrameLabels are spatial concepts that describe a collection of information
    about a specific frame. FrameLabels can have frame-level attributes,
    object detections, and event detections.

    Attributes:
        frame_number: (optional) the frame number
        attrs: an AttributeContainer of attributes of the frame
        objects: a DetectedObjectContainer of objects in the frame
        events: a DetectedEventContainer of events in the frame
    '''

    def __init__(
            self, frame_number=None, attrs=None, objects=None, events=None):
        '''Creates a FrameLabels instance.

        Args:
            frame_number: (optional) a frame number for the labels
            attrs: (optional) an AttributeContainer of attributes for the frame
            objects: (optional) a DetectedObjectContainer of objects for the
                frame
            events: (optional) a DetectedEventContainer of events for the frame
        '''
        self.frame_number = frame_number
        self.attrs = attrs or etad.AttributeContainer()
        self.objects = objects or etao.DetectedObjectContainer()
        self.events = events or etae.DetectedEventContainer()

    @property
    def has_frame_number(self):
        '''Whether the frame has a frame number.'''
        return self.frame_number is not None

    @property
    def has_attributes(self):
        '''Whether the frame has at least one attribute.'''
        return bool(self.attrs)

    @property
    def has_objects(self):
        '''Whether the frame has at least one object.'''
        return bool(self.objects)

    @property
    def has_object_attributes(self):
        '''Whether the frame has at least one object with attributes.'''
        for obj in self.objects:
            if obj.has_attributes:
                return True

        return False

    @property
    def has_events(self):
        '''Whether the frame has at least one event.'''
        return bool(self.events)

    @property
    def has_event_attributes(self):
        '''Whether the frame has at least one event with attributes.'''
        for event in self.events:
            if event.has_attributes:
                return True

        return False

    @property
    def is_empty(self):
        '''Whether the frame has no labels of any kind.'''
        return not (self.has_attributes or self.has_objects or self.has_events)

    def iter_attrs(self, attr_type="*", attr_name="*", attr_value="*"):
        '''Iterate over a subset of attributes in the frame.

        Any search arg with value "*" will match any value, i.e. attr_type="*"
        will match CategoricalAttribute, BooleanAttribute, NumericAttribute,
        etc.

        Args:
            attr_type: the attr to match (such as `NumericAttribute`) or "*"
            attr_name: the attr name (str) to match or "*"
            attr_value: the attr value to match or "*"

        Returns:
            a generator that returns attributes in this frame
        '''
        iterator = self.attrs.iter_attrs(
            attr_type=attr_type,
            attr_name=attr_name,
            attr_value=attr_value
        )
        for attr in iterator:
            yield attr

    def iter_detected_objects(self, label="*"):
        '''Iterate over a subset of detected objects in the frame.

        Args:
            label: the label value to match or "*". "*" will match any value

        Returns:
            a generator that returns objects in this frame
        '''
        for obj in self.objects.iter_objects(label=label):
            yield obj

    def iter_detected_object_attrs(self, label="*", attr_type="*",
                                   attr_name="*", attr_value="*"):
        '''Iterate over a subset of detected object attributes in the frame.

        Any arg value of "*" will match any value.

        Args:
            label: the label value to match or "*"
            attr_type: the attr to match (such as `NumericAttribute`) or "*"
            attr_name: the attr name (str) to match or "*"
            attr_value: the attr value to match or "*"

        Returns:
            a generator that returns tuples:
                - DetectedObject
                - Attribute
            for all attributes in all detected objects in this frame
        '''
        iterator = self.objects.iter_object_attrs(
            label=label,
            attr_type=attr_type,
            attr_name=attr_name,
            attr_value=attr_value
        )
        for obj, attr in iterator:
            yield obj, attr

    def add_attribute(self, attr):
        '''Adds the frame-level attribute to the frame.

        Args:
            attr: an Attribute
        '''
        self.attrs.add(attr)

    def add_attributes(self, attrs):
        '''Adds the frame-level attributes to the frame.

        Args:
            attrs: an AttributeContainer
        '''
        self.attrs.add_container(attrs)

    def add_object(self, obj):
        '''Adds the object to the frame.

        Args:
            obj: a DetectedObject
        '''
        self.objects.add(obj)

    def add_objects(self, objs):
        '''Adds the objects to the frame.

        Args:
            objs: a DetectedObjectContainer
        '''
        self.objects.add_container(objs)

    def add_event(self, event):
        '''Adds the event to the frame.

        Args:
            event: a DetectedEvent
        '''
        self.events.add(event)

    def add_events(self, events):
        '''Adds the events to the frame.

        Args:
            events: a DetectedEventContainer
        '''
        self.events.add_container(events)

    def clear_attributes(self):
        '''Removes all frame-level attributes from the frame.'''
        self.attrs = etad.AttributeContainer()

    def clear_objects(self):
        '''Removes all objects from the frame.'''
        self.objects = etao.DetectedObjectContainer()

    def clear_events(self):
        '''Removes all events from the frame.'''
        self.events = etae.DetectedEventContainer()

    def clear(self):
        '''Removes all labels from the frame.'''
        self.clear_attributes()
        self.clear_objects()
        self.clear_events()

    def merge_labels(self, frame_labels, reindex=False):
        '''Merges the given FrameLabels into this labels.

        Args:
            frame_labels: a FrameLabels
            reindex: whether to offset the `index` fields of objects and events
                in `frame_labels` before merging so that all indices are
                unique. The default is False
        '''
        if reindex:
            self._reindex_objects(frame_labels)
            self._reindex_events(frame_labels)

        self.add_attributes(frame_labels.attrs)
        self.add_objects(frame_labels.objects)
        self.add_events(frame_labels.events)

    def filter_by_schema(self, schema):
        '''Filters the frame labels by the given schema.

        Args:
            schema: a FrameLabelsSchema
        '''
        self.attrs.filter_by_schema(schema.attrs)
        self.objects.filter_by_schema(schema.objects)
        self.events.filter_by_schema(schema.events)

    def remove_objects_without_attrs(self, labels=None):
        '''Removes objects from the frame that do not have attributes.

        Args:
            labels: an optional list of object `label` strings to which to
                restrict attention when filtering. By default, all objects are
                processed
        '''
        self.objects.remove_objects_without_attrs(labels=labels)
        self.events.remove_objects_without_attrs(labels=labels)

    def attributes(self):
        '''Returns the list of class attributes that will be serialized.

        Returns:
            a list of attribute names
        '''
        _attrs = []
        if self.frame_number:
            _attrs.append("frame_number")
        if self.attrs:
            _attrs.append("attrs")
        if self.objects:
            _attrs.append("objects")
        if self.events:
            _attrs.append("events")
        return _attrs

    @classmethod
    def from_dict(cls, d):
        '''Constructs a FrameLabels from a JSON dictionary.

        Args:
            d: a JSON dictionary

        Returns:
            a FrameLabels
        '''
        frame_number = d.get("frame_number", None)

        attrs = d.get("attrs", None)
        if attrs is not None:
            attrs = etad.AttributeContainer.from_dict(attrs)

        objects = d.get("objects", None)
        if objects is not None:
            objects = etao.DetectedObjectContainer.from_dict(objects)

        events = d.get("events", None)
        if events is not None:
            events = etae.DetectedEventContainer.from_dict(events)

        return cls(
            frame_number=frame_number, attrs=attrs, objects=objects,
            events=events)

    def _reindex_objects(self, frame_labels):
        self_indices = self._get_object_indices(self)
        if not self_indices:
            return

        new_indices = self._get_object_indices(frame_labels)
        if not new_indices:
            return

        offset = max(self_indices) + 1 - min(new_indices)
        self._offset_object_indices(frame_labels, offset)

    @staticmethod
    def _get_object_indices(frame_labels):
        obj_indices = set()

        for obj in frame_labels.objects:
            if obj.index is not None:
                obj_indices.add(obj.index)

        for event in frame_labels.events:
            for obj in event.objects:
                if obj.index is not None:
                    obj_indices.add(obj.index)

        return obj_indices

    @staticmethod
    def _offset_object_indices(frame_labels, offset):
        for obj in frame_labels.objects:
            if obj.index is not None:
                obj.index += offset

        for event in frame_labels.events:
            for obj in event.objects:
                if obj.index is not None:
                    obj.index += offset

    def _reindex_events(self, frame_labels):
        self_indices = self._get_event_indices(self)
        if not self_indices:
            return

        new_indices = self._get_event_indices(frame_labels)
        if not new_indices:
            return

        offset = max(self_indices) + 1 - min(new_indices)
        self._offset_event_indices(frame_labels, offset)

    @staticmethod
    def _get_event_indices(frame_labels):
        event_indices = set()

        for event in frame_labels.events:
            if event.index is not None:
                event_indices.add(event.index)

        return event_indices

    @staticmethod
    def _offset_event_indices(frame_labels, offset):
        for event in frame_labels.events:
            if event.index is not None:
                event.index += offset


class FrameLabelsSchema(etal.LabelsSchema):
    '''Schema for FrameLabels.

    Attributes:
        attrs: an AttributeContainerSchema describing attributes of the
            frame(s)
        objects: an ObjectContainerSchema describing the objects in the
            frame(s)
        events: an EventContainerSchema describing the events in the frame(s)
    '''

    def __init__(self, attrs=None, objects=None, events=None):
        '''Creates a FrameLabelsSchema instance.

        Args:
            attrs: (optional) an AttributeContainerSchema describing the
                attributes of the frame(s)
            objects: (optional) an ObjectContainerSchema describing the objects
                in the frame(s)
            events: (optional) an EventContainerSchema describing the events
                in the frame(s)
        '''
        self.attrs = attrs or etad.AttributeContainerSchema()
        self.objects = objects or etao.ObjectContainerSchema()
        self.events = events or etae.EventContainerSchema()

    @property
    def is_empty(self):
        '''Whether this schema has no labels of any kind.'''
        return (
            self.attrs.is_empty and self.objects.is_empty
            and self.events.is_empty)

    def iter_attr_containers(self, labels):
        '''Iterate over all attribute containers and their schemas.

        Args:
<<<<<<< HEAD
            labels: a FrameLabels instance
=======
            attr_name: the attribute name
>>>>>>> b2c92f46

        Returns:
            a generator that returns tuples of:
                - AttributeContainerSchema
                - AttributeContainer
            for all attribute containers in the FrameLabels
        '''
        # @todo(Tyler) this structure changed a lot :(
        raise NotImplementedError("TODO TYLER")
        if not isinstance(labels, FrameLabels):
            raise ValueError("Unexpected input type %s" % type(labels))

        # frame attrs
        yield self.attrs, labels.attrs

        # detected object attrs
        for obj in labels.objects:
            obj_schema = self.get_object_schema(obj.label)
            yield self.objects[obj.label], obj.attrs

    # HAS

    def has_attribute(self, attr_name):
        '''Whether the schema has a frame-level attribute with the given name.

        Args:
            attr_name: the attribute name

        Returns:
            True/False
        '''
        return self.attrs.has_attribute(attr_name)

    def has_object_label(self, label):
        '''Whether the schema has an object with the given label.

        Args:
            label: the object label

        Returns:
            True/False
        '''
        return self.objects.has_object_label(label)

    def has_object_attribute(self, label, attr_name):
        '''Whether the schema has an object with the given label with a
        frame-level attribute with the given name.

        Args:
            label: the object label
            attr_name: a frame-level object attribute name

        Returns:
            True/False
        '''
        return self.objects.has_frame_attribute(label, attr_name)

<<<<<<< HEAD
    # GET ATTR CLASS

    def get_attribute_class(self, attr_name):
        '''Gets the `Attribute` class for the frame-level attribute with the
        given name.
=======
    def get_object_attribute_schema(self, label, attr_name):
        '''Gets the AttributeSchema for the frame-level attribute of the given
        name for the object with the given label.
>>>>>>> b2c92f46

        Args:
            attr_name: an attribute name

        Returns:
            the Attribute class
        '''
        return self.attrs.get_attribute_class(attr_name)

    def get_object_attribute_class(self, label, attr_name):
        '''Gets the Attribute class for the frame-level attribute of the given
        name for the object with the given label.

        Args:
            label: the object label
            attr_name: a frame-level object attribute name

        Returns:
            the Attribute class
        '''
        return self.objects.get_frame_attribute_class(label, attr_name)

<<<<<<< HEAD
    # GET SCHEMA

    def get_object_schema(self, label):
        '''Gets the `ObjectSchema` for the object with the given label.

        Args:
            label: the object label

        Returns:
            the ObjectSchema
        '''
        return self.objects.get_object_schema(label)

    def get_object_attribute_schema(self, label, attr_name):
        '''Gets the `AttributeSchema` for the frame-level attribute of the
        given name for the object with the given label.

        Args:
            label: the object label
            attr_name: the name of the frame-level object attribute
=======
    def has_event_label(self, label):
        '''Whether the schema has an event with the given label.

        Args:
            label: the event label

        Returns:
            True/False
        '''
        return self.events.has_event_label(label)

    def get_event_schema(self, label):
        '''Gets the EventSchema for the event with the given label.

        Args:
            label: the event label

        Returns:
            the EventSchema
        '''
        return self.events.get_event_schema(label)

    def has_event_attribute(self, label, attr_name):
        '''Whether the schema has an event with the given label with an
        event-level attribute with the given name.

        Args:
            label: an event label
            attr_name: an event-level attribute name

        Returns:
            True/False
        '''
        return self.events.has_event_attribute(label, attr_name)

    def get_event_attribute_schema(self, label, attr_name):
        '''Gets the AttributeSchema for the event-level attribute of the given
        name for the event with the given label.

        Args:
            label: the event label
            attr_name: the name of the event-level attribute
>>>>>>> b2c92f46

        Returns:
            the AttributeSchema
        '''
<<<<<<< HEAD
        return self.objects.get_frame_attribute_schema(label, attr_name)

    # ADD
=======
        return self.events.get_event_attribute_schema(label, attr_name)

    def get_event_attribute_class(self, label, attr_name):
        '''Gets the Attribute class for the event-level attribute of the given
        name for the event with the given label.

        Args:
            label: the event label
            attr_name: a frame-level object attribute name

        Returns:
            the Attribute class
        '''
        return self.events.get_event_attribute_class(label, attr_name)
>>>>>>> b2c92f46

    def add_attribute(self, attr):
        '''Adds the given frame-level attribute to the schema.

        Args:
            attr: an Attribute
        '''
        self.attrs.add_attribute(attr)

    def add_attributes(self, attrs):
        '''Adds the given frame-level attributes to the schema.

        Args:
            attrs: an AttributeContainer
        '''
        self.attrs.add_attributes(attrs)

    def add_object_label(self, label):
        '''Adds the given object label to the schema.

        Args:
            label: an object label
        '''
        self.objects.add_object_label(label)

    def add_object_attribute(self, label, attr):
        '''Adds the frame-level attribute for the object with the given label
        to the schema.

        Args:
            label: an object label
            attr: an Attribute
        '''
        self.objects.add_frame_attribute(label, attr)

    def add_object_attributes(self, label, attrs):
        '''Adds the frame-level attributes for the object with the given label
        to the schema.

        Args:
            label: an object label
            attrs: an AttributeContainer
        '''
        self.objects.add_frame_attributes(label, attrs)

    def add_object(self, obj):
        '''Adds the object to the schema.

        Args:
            obj: a DetectedObject
        '''
        self.objects.add_object(obj)

    def add_objects(self, objects):
        '''Adds the objects to the schema.

        Args:
            objects: a DetectedObjectContainer
        '''
        self.objects.add_objects(objects)

    def add_event_label(self, label):
        '''Adds the given event label to the schema.

        Args:
            label: an event label
        '''
        self.events.add_event_label(label)

    def add_event_attribute(self, label, attr):
        '''Adds the event-level attribute for the event with the given label to
        the schema.

        Args:
            label: an event label
            attr: an Attribute
        '''
        self.events.add_event_attribute(label, attr)

    def add_event_attributes(self, label, attrs):
        '''Adds the event-level attributes for the event with the given label
        to the schema.

        Args:
            label: an event label
            attrs: an AttributeContainer
        '''
        self.events.add_event_attributes(label, attrs)

    def add_event(self, event):
        '''Adds the event to the schema.

        Args:
            event: a DetectedEvent
        '''
        self.events.add_event(event)

    def add_events(self, events):
        '''Adds the events to the schema.

        Args:
            events: a DetectedEventContainer
        '''
        self.events.add_events(events)

    def add_labels(self, frame_labels):
        '''Adds the labels to the schema.

        Args:
            frame_labels: a FrameLabels
        '''
        self.add_attributes(frame_labels.attrs)
        self.add_objects(frame_labels.objects)
        self.add_events(frame_labels.events)

    # CHECK VALID

    def is_valid_attribute(self, attr):
        '''Whether the frame-level attribute is compliant with the schema.

        Args:
            attr: an Attribute

        Returns:
            True/False
        '''
        return self.attrs.is_valid_attribute(attr)

    def is_valid_attributes(self, attrs):
        '''Whether the frame-level attributes is compliant with the schema.

        Args:
            attrs: an AttributeContainer

        Returns:
            True/False
        '''
        return self.attrs.is_valid_attributes(attrs)

    def is_valid_object_label(self, label):
        '''Whether the object label is compliant with the schema.

        Args:
            label: an object label

        Returns:
            True/False
        '''
        return self.objects.is_valid_object_label(label)

    def is_valid_object_attribute(self, label, attr):
        '''Whether the frame-level attribute for the object with the given
        label is compliant with the schema.

        Args:
            label: an object label
            attr: a frame-level Attribute

        Returns:
            True/False
        '''
        return self.objects.is_valid_frame_attribute(label, attr)

    def is_valid_object_attributes(self, label, attrs):
        '''Whether the frame-level attributes for the object with the given
        label are compliant with the schema.

        Args:
            label: an object label
            attrs: an AttributeContainer

        Returns:
            True/False
        '''
        return self.objects.is_valid_frame_attributes(label, attrs)

    def is_valid_object(self, obj):
        '''Whether the given object is compliant with the schema.

        Args:
            obj: a DetectedObject

        Returns:
            True/False
        '''
        return self.objects.is_valid_object(obj)

<<<<<<< HEAD
    # VALIDATE
=======
    def is_valid_event_label(self, label):
        '''Whether the event label is compliant with the schema.

        Args:
            label: an event label

        Returns:
            True/False
        '''
        return self.events.is_valid_event_label(label)

    def is_valid_event_attribute(self, label, attr):
        '''Whether the event-level attribute for the event with the given label
        is compliant with the schema.

        Args:
            label: an event label
            attr: an Attribute

        Returns:
            True/False
        '''
        return self.events.is_valid_event_attribute(label, attr)

    def is_valid_event_attributes(self, label, attrs):
        '''Whether the event-level attributes for the event with the given
        label are compliant with the schema.

        Args:
            label: an event label
            attrs: an AttributeContainer

        Returns:
            True/False
        '''
        return self.events.is_valid_event_attributes(label, attrs)

    def is_valid_event(self, event):
        '''Whether the given event is compliant with the schema.

        Args:
            event: a DetectedEvent

        Returns:
            True/False
        '''
        return self.events.is_valid_event(event)
>>>>>>> b2c92f46

    def validate_attribute(self, attr):
        '''Validates that the frame-level attribute is compliant with the
        schema.

        Args:
            attr: an Attribute

        Raises:
            LabelsSchemaError: if the attribute violates the schema
        '''
        self.attrs.validate_attribute(attr)

    def validate_attributes(self, attrs):
        '''Validates that the frame-level attributes are compliant with the
        schema.

        Args:
            attrs: an AttributeContainer

        Raises:
            LabelsSchemaError: if the attributes violate the schema
        '''
        self.attrs.validate(attrs)

    def validate_object_label(self, label):
        '''Validates that the object label is compliant with the schema.

        Args:
            label: an object label

        Raises:
            LabelsSchemaError: if the object label violates the schema
        '''
        self.objects.validate_object_label(label)

    def validate_object_attribute(self, label, attr):
        '''Validates that the frame-level attribute for the object with the
        given label is compliant with the schema.

        Args:
            label: an object label
            attr: an Attribute

        Raises:
            LabelsSchemaError: if the attribute violates the schema
        '''
        self.objects.validate_frame_attribute(label, attr)

    def validate_object_attributes(self, label, attrs):
        '''Validates that the frame-level attributes for the object with the
        given label are compliant with the schema.

        Args:
            label: an object label
            attrs: an AttributeContainer

        Raises:
            LabelsSchemaError: if the attributes violate the schema
        '''
        self.objects.validate_frame_attributes(label, attrs)

    def validate_object(self, obj):
        '''Validates that the object is compliant with the schema.

        Args:
            obj: a DetectedObject

        Raises:
            LabelsSchemaError: if the object violates the schema
        '''
        self.objects.validate_object(obj)

    def validate_event_label(self, label):
        '''Validates that the event label is compliant with the schema.

        Args:
            label: an event label

        Raises:
            LabelsSchemaError: if the event label violates the schema
        '''
        self.events.validate_event_label(label)

    def validate_event_attribute(self, label, attr):
        '''Validates that the event-level attribute for the event with the
        given label is compliant with the schema.

        Args:
            label: an event label
            attr: an Attribute

        Raises:
            LabelsSchemaError: if the attribute violates the schema
        '''
        self.events.validate_event_attribute(label, attr)

    def validate_event_attributes(self, label, attrs):
        '''Validates that the event-level attributes for the event with the
        given label are compliant with the schema.

        Args:
            label: an event label
            attrs: an AttributeContainer

        Raises:
            LabelsSchemaError: if the attributes violate the schema
        '''
        self.events.validate_event_attributes(label, attrs)

    def validate_event(self, event):
        '''Validates that the event is compliant with the schema.

        Args:
            event: a DetectedEvent

        Raises:
            LabelsSchemaError: if the event violates the schema
        '''
        self.events.validate_event(event)

    def validate(self, frame_labels):
        '''Validates that the labels are compliant with the schema.

        Args:
            frame_labels: a FrameLabels

        Raises:
            LabelsSchemaError: if the labels violate the schema
        '''
        self.validate_attributes(frame_labels.attrs)

        for obj in frame_labels.objects:
            self.validate_object(obj)

        for event in frame_labels.events:
            self.validate_event(event)

    def validate_subset_of_schema(self, schema):
        '''Validates that this schema is a subset of the given schema.

        Args:
            schema: a FrameLabelsSchema

        Raises:
            LabelsSchemaError: if this schema is not a subset of the given
                schema
        '''
        self.validate_schema_type(schema)
        self.attrs.validate_subset_of_schema(schema.attrs)
        self.objects.validate_subset_of_schema(schema.objects)
        self.events.validate_subset_of_schema(schema.events)

    # OTHER

    def merge_schema(self, schema):
        '''Merges the given FrameLabelsSchema into this schema.

        Args:
            schema: a FrameLabelsSchema
        '''
        self.attrs.merge_schema(schema.attrs)
        self.objects.merge_schema(schema.objects)
        self.events.merge_schema(schema.events)

    @classmethod
    def build_active_schema(cls, frame_labels):
        '''Builds a FrameLabelsSchema that describes the active schema of the
        given FrameLabels.

        Args:
            frame_labels: a FrameLabels instance

        Returns:
            a FrameLabelsSchema
        '''
        schema = cls()
        schema.add_labels(frame_labels)
        return schema

    def attributes(self):
        '''Returns the list of class attributes that will be serialized.

        Returns:
            a list of attribute names
        '''
        _attrs = []
        if self.attrs:
            _attrs.append("attrs")
        if self.objects:
            _attrs.append("objects")
        if self.events:
            _attrs.append("events")
        return _attrs

    @classmethod
    def from_dict(cls, d):
        '''Constructs a FrameLabelsSchema from a JSON dictionary.

        Args:
            d: a JSON dictionary

        Returns:
            a FrameLabelsSchema
        '''
        attrs = d.get("attrs", None)
        if attrs is not None:
            attrs = etad.AttributeContainerSchema.from_dict(attrs)

        objects = d.get("objects", None)
        if objects is not None:
            objects = etao.ObjectContainerSchema.from_dict(objects)

        events = d.get("events", None)
        if events is not None:
            events = etae.EventContainerSchema.from_dict(events)

        return cls(attrs=attrs, objects=objects, events=events)

    @classmethod
    def from_video_labels_schema(cls, video_labels_schema):
        '''Create FrameLabelsSchema from VideoLabelsSchema.
        Args:
            video_labels_schema: a VideoLabelsSchema instance

        Returns:
            an cls instance
        '''
        return cls(attrs=video_labels_schema.frames,
                   objects=video_labels_schema.objects)


class FrameLabelsSchemaError(etal.LabelsSchemaError):
    '''Error raised when an `FrameLabelsSchema` is violated.'''
    pass<|MERGE_RESOLUTION|>--- conflicted
+++ resolved
@@ -409,37 +409,6 @@
             self.attrs.is_empty and self.objects.is_empty
             and self.events.is_empty)
 
-    def iter_attr_containers(self, labels):
-        '''Iterate over all attribute containers and their schemas.
-
-        Args:
-<<<<<<< HEAD
-            labels: a FrameLabels instance
-=======
-            attr_name: the attribute name
->>>>>>> b2c92f46
-
-        Returns:
-            a generator that returns tuples of:
-                - AttributeContainerSchema
-                - AttributeContainer
-            for all attribute containers in the FrameLabels
-        '''
-        # @todo(Tyler) this structure changed a lot :(
-        raise NotImplementedError("TODO TYLER")
-        if not isinstance(labels, FrameLabels):
-            raise ValueError("Unexpected input type %s" % type(labels))
-
-        # frame attrs
-        yield self.attrs, labels.attrs
-
-        # detected object attrs
-        for obj in labels.objects:
-            obj_schema = self.get_object_schema(obj.label)
-            yield self.objects[obj.label], obj.attrs
-
-    # HAS
-
     def has_attribute(self, attr_name):
         '''Whether the schema has a frame-level attribute with the given name.
 
@@ -451,6 +420,18 @@
         '''
         return self.attrs.has_attribute(attr_name)
 
+    def get_attribute_class(self, attr_name):
+        '''Gets the `Attribute` class for the frame-level attribute with the
+        given name.
+
+        Args:
+            attr_name: the attribute name
+
+        Returns:
+            the Attribute class
+        '''
+        return self.attrs.get_attribute_class(attr_name)
+
     def has_object_label(self, label):
         '''Whether the schema has an object with the given label.
 
@@ -461,6 +442,17 @@
             True/False
         '''
         return self.objects.has_object_label(label)
+
+    def get_object_schema(self, label):
+        '''Gets the `ObjectSchema` for the object with the given label.
+
+        Args:
+            label: the object label
+
+        Returns:
+            the ObjectSchema
+        '''
+        return self.objects.get_object_schema(label)
 
     def has_object_attribute(self, label, attr_name):
         '''Whether the schema has an object with the given label with a
@@ -475,25 +467,18 @@
         '''
         return self.objects.has_frame_attribute(label, attr_name)
 
-<<<<<<< HEAD
-    # GET ATTR CLASS
-
-    def get_attribute_class(self, attr_name):
-        '''Gets the `Attribute` class for the frame-level attribute with the
-        given name.
-=======
     def get_object_attribute_schema(self, label, attr_name):
         '''Gets the AttributeSchema for the frame-level attribute of the given
         name for the object with the given label.
->>>>>>> b2c92f46
-
-        Args:
-            attr_name: an attribute name
-
-        Returns:
-            the Attribute class
-        '''
-        return self.attrs.get_attribute_class(attr_name)
+
+        Args:
+            label: the object label
+            attr_name: the name of the frame-level object attribute
+
+        Returns:
+            the AttributeSchema
+        '''
+        return self.objects.get_frame_attribute_schema(label, attr_name)
 
     def get_object_attribute_class(self, label, attr_name):
         '''Gets the Attribute class for the frame-level attribute of the given
@@ -508,28 +493,6 @@
         '''
         return self.objects.get_frame_attribute_class(label, attr_name)
 
-<<<<<<< HEAD
-    # GET SCHEMA
-
-    def get_object_schema(self, label):
-        '''Gets the `ObjectSchema` for the object with the given label.
-
-        Args:
-            label: the object label
-
-        Returns:
-            the ObjectSchema
-        '''
-        return self.objects.get_object_schema(label)
-
-    def get_object_attribute_schema(self, label, attr_name):
-        '''Gets the `AttributeSchema` for the frame-level attribute of the
-        given name for the object with the given label.
-
-        Args:
-            label: the object label
-            attr_name: the name of the frame-level object attribute
-=======
     def has_event_label(self, label):
         '''Whether the schema has an event with the given label.
 
@@ -572,16 +535,10 @@
         Args:
             label: the event label
             attr_name: the name of the event-level attribute
->>>>>>> b2c92f46
 
         Returns:
             the AttributeSchema
         '''
-<<<<<<< HEAD
-        return self.objects.get_frame_attribute_schema(label, attr_name)
-
-    # ADD
-=======
         return self.events.get_event_attribute_schema(label, attr_name)
 
     def get_event_attribute_class(self, label, attr_name):
@@ -596,7 +553,6 @@
             the Attribute class
         '''
         return self.events.get_event_attribute_class(label, attr_name)
->>>>>>> b2c92f46
 
     def add_attribute(self, attr):
         '''Adds the given frame-level attribute to the schema.
@@ -712,8 +668,6 @@
         self.add_objects(frame_labels.objects)
         self.add_events(frame_labels.events)
 
-    # CHECK VALID
-
     def is_valid_attribute(self, attr):
         '''Whether the frame-level attribute is compliant with the schema.
 
@@ -784,9 +738,6 @@
         '''
         return self.objects.is_valid_object(obj)
 
-<<<<<<< HEAD
-    # VALIDATE
-=======
     def is_valid_event_label(self, label):
         '''Whether the event label is compliant with the schema.
 
@@ -834,7 +785,6 @@
             True/False
         '''
         return self.events.is_valid_event(event)
->>>>>>> b2c92f46
 
     def validate_attribute(self, attr):
         '''Validates that the frame-level attribute is compliant with the
@@ -987,8 +937,6 @@
         self.attrs.validate_subset_of_schema(schema.attrs)
         self.objects.validate_subset_of_schema(schema.objects)
         self.events.validate_subset_of_schema(schema.events)
-
-    # OTHER
 
     def merge_schema(self, schema):
         '''Merges the given FrameLabelsSchema into this schema.
@@ -1066,7 +1014,6 @@
         return cls(attrs=video_labels_schema.frames,
                    objects=video_labels_schema.objects)
 
-
 class FrameLabelsSchemaError(etal.LabelsSchemaError):
     '''Error raised when an `FrameLabelsSchema` is violated.'''
     pass