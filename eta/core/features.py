--- conflicted
+++ resolved
@@ -19,7 +19,6 @@
 # pragma pylint: enable=unused-wildcard-import
 # pragma pylint: enable=wildcard-import
 
-from glob import glob
 import logging
 import os
 import tempfile
@@ -374,8 +373,6 @@
         return np.random.rand(self._dim)
 
 
-<<<<<<< HEAD
-=======
 class CachingVideoFeaturizerConfig(Config):
     '''Configuration settings for a CachingVideoFeaturizer.
 
@@ -915,7 +912,6 @@
     pass
 
 
->>>>>>> ce68c19d
 class FeaturesHandler(object):
     '''Base class for handling the reading and writing features to disk.
 
@@ -928,52 +924,27 @@
     `%08d-%08d.npy`, `%s-%08d.npy`, etc. that defines how to construct the
     filenames for the features.
 
-<<<<<<< HEAD
-    FeaturesHandler also supports reading/writing sequences of features with
-=======
     FeaturesHandler supports reading/writing sequences of features with
->>>>>>> ce68c19d
     **1-based** indices.
 
     Attributes:
         features_dir: the backing directory for the features
     '''
 
-<<<<<<< HEAD
-    def __init__(self, features_dir, features_patt, glob_sequence_patt=None):
-=======
     def __init__(self, features_dir, features_patt):
->>>>>>> ce68c19d
         '''Initializes the base FeaturesHandler.
 
         Args:
             features_dir: the backing directory in which to read/write features
             features_patt: the pattern to generate filenames for features
-<<<<<<< HEAD
-            glob_sequence_patt: an optional glob pattern for matching a
-                sequence of features. If omitted, sequences of features cannot
-                be read or written
         '''
         self.features_dir = features_dir
         self._features_patt = features_patt
-        self._glob_sequence_patt = glob_sequence_patt
-=======
-        '''
-        self.features_dir = features_dir
-        self._features_patt = features_patt
->>>>>>> ce68c19d
         etau.ensure_dir(self.features_dir)
 
     def _load_feature(self, *args):
         path = self._get_feature_path(*args)
-<<<<<<< HEAD
-        try:
-            return self._load_feature_from_path(path)
-        except IOError:
-            raise FeatureNotFoundError(path)
-=======
         return self._load_feature_from_path(path)
->>>>>>> ce68c19d
 
     def _load_features_sequence(self, *args):
         paths = self._get_feature_sequence_paths(*args)
@@ -1000,21 +971,6 @@
         filename = self._features_patt % tuple(args)
         return os.path.join(self.features_dir, filename)
 
-<<<<<<< HEAD
-    def _get_feature_sequence_paths(self, *args):
-        if self._glob_sequence_patt is None:
-            raise ValueError(
-                "Cannot read a sequence of features when `glob_sequence_patt "
-                "== None`")
-
-        filename_patt = self._glob_sequence_patt % tuple(args)
-        sequence_patt = os.path.join(self.features_dir, filename_patt)
-        return sorted(glob(sequence_patt))
-
-    @staticmethod
-    def _load_feature_from_path(path):
-        return np.load(path)
-=======
     def _parse_features(self, *args):
         filename_patt = etau.fill_partial_pattern(
             self._features_patt, args + (None,))
@@ -1033,7 +989,6 @@
             return np.load(path)
         except IOError:
             raise FeatureNotFoundError(path)
->>>>>>> ce68c19d
 
     @staticmethod
     def _write_feature_to_path(v, path):
@@ -1105,10 +1060,6 @@
     '''
 
     FEATURES_PATT = "%08d.npy"
-<<<<<<< HEAD
-    IMAGE_OBJECTS_GLOB_PATT = "*.npy"
-=======
->>>>>>> ce68c19d
 
     def __init__(self, features_dir):
         '''Creates a ImageObjectsFeaturesHandler instance.
@@ -1117,10 +1068,6 @@
             features_dir: the backing directory in which to read/write features
         '''
         super(ImageObjectsFeaturesHandler, self).__init__(
-<<<<<<< HEAD
-            features_dir, self.FEATURES_PATT,
-            glob_sequence_patt=self.IMAGE_OBJECTS_GLOB_PATT)
-=======
             features_dir, self.FEATURES_PATT)
 
     def get_feature_path(self, object_number):
@@ -1154,7 +1101,6 @@
                 on disk, and inds is the list of object indices with features
         '''
         return self._parse_features()
->>>>>>> ce68c19d
 
     def load_feature(self, object_number):
         '''Load the feature for the given object.
@@ -1229,8 +1175,6 @@
         super(ImageSetFeaturesHandler, self).__init__(
             features_dir, self.FEATURES_PATT)
 
-<<<<<<< HEAD
-=======
     def get_feature_path(self, image_name):
         '''Gets the feature path for the given image.
 
@@ -1242,7 +1186,6 @@
         '''
         return self._get_feature_path(image_name)
 
->>>>>>> ce68c19d
     def load_feature(self, image_name):
         '''Load the feature for the given image.
 
@@ -1291,10 +1234,6 @@
     '''
 
     FEATURES_PATT = "%s-%08d.npy"
-<<<<<<< HEAD
-    IMAGE_OBJECTS_GLOB_PATT = "%s-*.npy"
-=======
->>>>>>> ce68c19d
 
     def __init__(self, features_dir):
         '''Creates a ImageSetObjectsFeaturesHandler instance.
@@ -1303,10 +1242,6 @@
             features_dir: the backing directory in which to read/write features
         '''
         super(ImageSetObjectsFeaturesHandler, self).__init__(
-<<<<<<< HEAD
-            features_dir, self.FEATURES_PATT,
-            glob_sequence_patt=self.IMAGE_OBJECTS_GLOB_PATT)
-=======
             features_dir, self.FEATURES_PATT)
 
     def get_feature_path(self, image_name, object_number):
@@ -1347,7 +1282,6 @@
                 on disk, and inds is the list of object indices with features
         '''
         return self._parse_features(image_name)
->>>>>>> ce68c19d
 
     def load_feature(self, image_name, object_number):
         '''Load the feature for the given object from the given image.
@@ -1424,8 +1358,6 @@
         super(VideoFramesFeaturesHandler, self).__init__(
             features_dir, self.FEATURES_PATT)
 
-<<<<<<< HEAD
-=======
     def get_feature_path(self, frame_number):
         '''Gets the feature path for the given frame.
 
@@ -1458,7 +1390,6 @@
         '''
         return self._parse_features()
 
->>>>>>> ce68c19d
     def load_feature(self, frame_number):
         '''Load the feature for the given frame.
 
@@ -1473,8 +1404,6 @@
         '''
         return self._load_feature(frame_number)
 
-<<<<<<< HEAD
-=======
     def load_features(self):
         '''Loads the features for all featurized frames.
 
@@ -1483,7 +1412,6 @@
         '''
         return self._load_features_sequence()
 
->>>>>>> ce68c19d
     def write_feature(self, v, frame_number):
         '''Writes the feature vector to disk.
 
@@ -1515,10 +1443,6 @@
     '''
 
     FEATURES_PATT = "%08d-%08d.npy"
-<<<<<<< HEAD
-    FRAME_OBJECTS_GLOB_PATT = "%08d-*.npy"
-=======
->>>>>>> ce68c19d
 
     def __init__(self, features_dir):
         '''Creates a VideoObjectsFeaturesHandler instance.
@@ -1527,10 +1451,6 @@
             features_dir: the backing directory in which to read/write features
         '''
         super(VideoObjectsFeaturesHandler, self).__init__(
-<<<<<<< HEAD
-            features_dir, self.FEATURES_PATT,
-            glob_sequence_patt=self.FRAME_OBJECTS_GLOB_PATT)
-=======
             features_dir, self.FEATURES_PATT)
 
     def get_feature_path(self, frame_number, object_number):
@@ -1571,7 +1491,6 @@
                 on disk, and inds is the list of object indices with features
         '''
         return self._parse_features(frame_number)
->>>>>>> ce68c19d
 
     def load_feature(self, frame_number, object_number):
         '''Load the feature for the given object from the given frame.
